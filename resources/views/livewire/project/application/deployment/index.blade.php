--- conflicted
+++ resolved
@@ -76,15 +76,9 @@
                     <div class="text-gray-600 dark:text-gray-400 text-sm mt-2">
                         <div class="flex items-center gap-2">
                             @if (data_get($deployment, 'commit'))
-<<<<<<< HEAD
                                 <span>
                                     Commit: <span class="dark:hover:text-white cursor-pointer underline"
                                         x-on:click.stop="goto('{{ $application->gitCommitLink(data_get($deployment, 'commit')) }}')">
-=======
-                                <div class="dark:hover:text-white"
-                                    wire:navigate.prevent href="{{ $application->gitCommitLink(data_get($deployment, 'commit')) }}">
-                                    <div class="text-xs underline">
->>>>>>> 433dff26
                                         @if ($deployment->commitMessage())
                                             {{ data_get_str($deployment, 'commit')->limit(7) }} - {{ $deployment->commitMessage() }}
                                         @else
@@ -108,24 +102,7 @@
                                 @else
                                     Manual
                                 @endif
-<<<<<<< HEAD
                             </span>
-=======
-                            @endif
-                            @if (data_get($deployment, 'commit'))
-                                <div class="dark:hover:text-white"
-                                    wire:navigate.prevent href="{{ $application->gitCommitLink(data_get($deployment, 'commit')) }}">
-                                    <div class="text-xs underline">
-                                        @if ($deployment->commitMessage())
-                                            ({{ data_get_str($deployment, 'commit')->limit(7) }} -
-                                            {{ $deployment->commitMessage() }})
-                                        @else
-                                            {{ data_get_str($deployment, 'commit')->limit(7) }}
-                                        @endif
-                                    </div>
-                                </div>
-                            @endif
->>>>>>> 433dff26
                         </div>
                     </div>
 
@@ -139,49 +116,6 @@
         @empty
             <div class="">No deployments found</div>
         @endforelse
-
-        @if ($deployments_count > 0)
-            <script>
-<<<<<<< HEAD
-                function goto(url) {
-                    window.location.href = url;
-                };
-=======
-                let timers = {};
-
-                dayjs.extend(window.dayjs_plugin_utc);
-                dayjs.extend(window.dayjs_plugin_relativeTime);
-
-                Alpine.data('elapsedTime', (uuid, status, created_at, updated_at) => ({
-                    finished_time: 'calculating...',
-                    started_time: 'calculating...',
-                    init() {
-                        if (timers[uuid]) {
-                            clearInterval(timers[uuid]);
-                        }
-                        if (status === 'in_progress') {
-                            timers[uuid] = setInterval(() => {
-                                this.finished_time = dayjs().diff(dayjs.utc(created_at),
-                                    'second') + 's'
-                            }, 1000);
-                        } else {
-                            let seconds = dayjs.utc(updated_at).diff(dayjs.utc(created_at), 'second')
-                            this.finished_time = seconds + 's';
-                        }
-                    },
-                    measure_finished_time() {
-                        if (this.finished_time > 2000) {
-                            return 0;
-                        } else {
-                            return this.finished_time;
-                        }
-                    },
-                    measure_since_started() {
-                        return dayjs.utc(created_at).fromNow(true); // "true" prevents the "ago" suffix
-                    },
-                }))
->>>>>>> 433dff26
-            </script>
         @endif
     </div>
 </div>