<div>
    <form wire:submit.prevent='submit' class="flex flex-col">
        <div class="flex gap-2">
            <h2>General</h2>
            @if ($server->id === 0)
            <x-modal-confirmation buttonTitle="Save" title="Change Localhost" action="submit">
                You could lose a lot of functionalities if you change the server details of the server where Coolify
                is
                running on.<br>Please think again.
            </x-modal-confirmation>
            @else
            <x-forms.button type="submit">Save</x-forms.button>
            @if ($server->isFunctional())
            <x-slide-over closeWithX fullScreen>
                <x-slot:title>Validate & configure</x-slot:title>
                <x-slot:content>
                    <livewire:server.validate-and-install :server="$server" ask />
                </x-slot:content>
                <x-forms.button @click="slideOverOpen=true" wire:click.prevent='validateServer' isHighlighted>
                    Revalidate server
                </x-forms.button>
            </x-slide-over>
            @endif
            @endif
        </div>
        @if ($server->isFunctional())
        Server is reachable and validated.
        @else
        You can't use this server until it is validated.
        @endif
        @if ((!$server->settings->is_reachable || !$server->settings->is_usable) && $server->id !== 0)
        <x-slide-over closeWithX fullScreen>
            <x-slot:title>Validate & configure</x-slot:title>
            <x-slot:content>
                <livewire:server.validate-and-install :server="$server" />
            </x-slot:content>
            <x-forms.button @click="slideOverOpen=true"
                class="w-full mt-8 mb-4 font-bold box-without-bg bg-coollabs hover:bg-coollabs-100"
                wire:click.prevent='validateServer' isHighlighted>
                Validate Server & Install Docker Engine
            </x-forms.button>
        </x-slide-over>
        @if ($server->validation_logs)
        <h4>Previous Validation Logs</h4>
        <div class="pb-8">
            {!! $server->validation_logs !!}
        </div>
        @endif
        @endif
        @if ((!$server->settings->is_reachable || !$server->settings->is_usable) && $server->id === 0)
        <x-forms.button class="mt-8 mb-4 font-bold box-without-bg bg-coollabs hover:bg-coollabs-100"
            wire:click.prevent='checkLocalhostConnection' isHighlighted>
            Validate Server
        </x-forms.button>
        @endif
        @if ($server->isForceDisabled() && isCloud())
        <div class="pt-4 font-bold text-red-500">The system has disabled the server because you have exceeded the
            number of servers for which you have paid.</div>
        @endif
        <div class="flex flex-col gap-2 pt-4">
            <div class="flex flex-col w-full gap-2 lg:flex-row">
                <x-forms.input id="server.name" label="Name" required />
                <x-forms.input id="server.description" label="Description" />
                @if (!$server->settings->is_swarm_worker && !$server->settings->is_build_server)
                <x-forms.input placeholder="https://example.com" id="wildcard_domain" label="Wildcard Domain"
                    helper='A wildcard domain allows you to receive a randomly generated domain for your new applications. <br><br>For instance, if you set "https://example.com" as your wildcard domain, your applications will receive domains like "https://randomId.example.com".' />
                @endif
                <div class="w-full" x-data="{ 
                    open: false, 
                    search: '{{ $server->settings->server_timezone ?: '' }}', 
                    timezones: @js($timezones),
                    placeholder: '{{ $server->settings->server_timezone ? 'Search timezone...' : 'Select Server Timezone' }}',
                    init() {
                        this.$watch('search', value => {
                            if (value === '') {
                                this.open = true;
                            }
                        })
                    }
                }">
                    <div class="flex items-center">
                        <label for="server.settings.server_timezone" class="dark:text-white">Server Timezone</label>
                        <x-helper class="ml-2" helper="Current server's timezone (This setting changes your server's timezone in /etc/timezone, /etc/localtime, etc.). This is used for backups, cron jobs, etc." />
                    </div>
                    <div class="relative">
                        <input
                            x-model="search"
                            @focus="open = true"
                            @click.away="open = false"
                            @input="open = true"
                            class="w-full input"
                            :placeholder="placeholder"
                            wire:model.debounce.300ms="server.settings.server_timezone">
                        <div x-show="open" class="absolute z-50 w-full mt-1 bg-white dark:bg-coolgray-100 border border-gray-300 dark:border-white rounded-md shadow-lg max-h-60 overflow-auto">
                            <template x-for="timezone in timezones.filter(tz => tz.toLowerCase().includes(search.toLowerCase()))" :key="timezone">
                                <div
                                    @click="search = timezone; open = false; $wire.set('server.settings.server_timezone', timezone)"
                                    class="px-4 py-2 cursor-pointer hover:bg-gray-100 dark:hover:bg-gray-800 text-gray-800 dark:text-gray-200"
                                    x-text="timezone"></div>
                            </template>
                        </div>
                    </div>
                </div>
            </div>
            <div class="flex flex-col w-full gap-2 lg:flex-row">
                <x-forms.input type="password" id="server.ip" label="IP Address/Domain"
                    helper="An IP Address (127.0.0.1) or domain (example.com)." required />
                <div class="flex gap-2">
                    <x-forms.input id="server.user" label="User" required />
                    <x-forms.input type="number" id="server.port" label="Port" required />
                </div>
            </div>
            <div class="w-64">
                @if ($server->isFunctional())
                @if (!$server->isLocalhost())
                <x-forms.checkbox instantSave id="server.settings.is_build_server"
                    label="Use it as a build server?" />
                <div class="flex items-center gap-1 pt-6">
                    <h3 class="">Cloudflare Tunnels
                    </h3>
                    <x-helper class="inline-flex"
                        helper="If you are using Cloudflare Tunnels, enable this. It will proxy all SSH requests to your server through Cloudflare.<br><span class='dark:text-warning'>Coolify does not install or set up Cloudflare (cloudflared) on your server.</span>" />
                </div>
                @if ($server->settings->is_cloudflare_tunnel)
                <x-forms.checkbox instantSave id="server.settings.is_cloudflare_tunnel" label="Enabled" />
                @else
                <x-modal-input buttonTitle="Configure" title="Cloudflare Tunnels">
                    <livewire:server.configure-cloudflare-tunnels :server_id="$server->id" />
                </x-modal-input>
                @endif
                @if (!$server->isBuildServer())
                <h3 class="pt-6">Swarm <span class="text-xs text-neutral-500">(experimental)</span></h3>
                <div class="pb-4">Read the docs <a class='underline dark:text-white'
                        href='https://coolify.io/docs/knowledge-base/docker/swarm' target='_blank'>here</a>.
                </div>
                @if ($server->settings->is_swarm_worker)
                <x-forms.checkbox disabled instantSave type="checkbox"
                    id="server.settings.is_swarm_manager"
                    helper="For more information, please read the documentation <a class='dark:text-white' href='https://coolify.io/docs/knowledge-base/docker/swarm' target='_blank'>here</a>."
                    label="Is it a Swarm Manager?" />
                @else
                <x-forms.checkbox instantSave type="checkbox" id="server.settings.is_swarm_manager"
                    helper="For more information, please read the documentation <a class='dark:text-white' href='https://coolify.io/docs/knowledge-base/docker/swarm' target='_blank'>here</a>."
                    label="Is it a Swarm Manager?" />
                @endif

                @if ($server->settings->is_swarm_manager)
                <x-forms.checkbox disabled instantSave type="checkbox"
                    id="server.settings.is_swarm_worker"
                    helper="For more information, please read the documentation <a class='dark:text-white' href='https://coolify.io/docs/knowledge-base/docker/swarm' target='_blank'>here</a>."
                    label="Is it a Swarm Worker?" />
                @else
                <x-forms.checkbox instantSave type="checkbox" id="server.settings.is_swarm_worker"
                    helper="For more information, please read the documentation <a class='dark:text-white' href='https://coolify.io/docs/knowledge-base/docker/swarm' target='_blank'>here</a>."
                    label="Is it a Swarm Worker?" />
                @endif
                @endif
                @endif
                @else
                <div class="flex items-center gap-1 pt-6">
                    <h3 class="">Cloudflare Tunnels
                    </h3>
                    <x-helper class="inline-flex"
                        helper="If you are using Cloudflare Tunnels, enable this. It will proxy all SSH requests to your server through Cloudflare.<br><span class='dark:text-warning'>Coolify does not install or set up Cloudflare (cloudflared) on your server.</span>" />
                </div>
                @if ($server->settings->is_cloudflare_tunnel)
                <x-forms.checkbox instantSave id="server.settings.is_cloudflare_tunnel" label="Enabled" />
                @else
                <x-modal-input buttonTitle="Configure" title="Cloudflare Tunnels">
                    <livewire:server.configure-cloudflare-tunnels :server_id="$server->id" />
                </x-modal-input>
                @endif
                @endif

            </div>
        </div>

        @if ($server->isFunctional())
<<<<<<< HEAD
        <h3 class="pt-4">Settings</h3>
        <div class="flex flex-col gap-2">
            <div class="flex flex-col flex-wrap gap-2 sm:flex-nowrap">
                @if ($server->settings->is_force_cleanup_enabled)
                <div class="w-64">
                    <x-forms.checkbox
                        helper="This will cleanup build caches / unused images / etc every 10 minutes."
                        instantSave id="server.settings.is_force_cleanup_enabled"
                        label="Force Cleanup Docker Engine" />
=======
            <h3 class="pt-4">Settings</h3>
            <div class="flex flex-col gap-2">
                <div class="flex flex-col flex-wrap gap-2 sm:flex-nowrap">
                    <div class="w-64">
                        <x-forms.checkbox
                            helper="Enable force Docker Cleanup. This will cleanup build caches / unused images / etc."
                            instantSave id="server.settings.force_docker_cleanup" label="Force Docker Cleanup" />
                    </div>
                    @if ($server->settings->force_docker_cleanup)
                        <x-forms.input placeholder="*/10 * * * *" id="server.settings.docker_cleanup_frequency"
                            label="Docker cleanup frequency" required
                            helper="Cron expression for Docker Cleanup.<br>You can use every_minute, hourly, daily, weekly, monthly, yearly.<br><br>Default is every 10 minutes." />
                    @else
                        <x-forms.input id="server.settings.docker_cleanup_threshold"
                            label="Docker cleanup threshold (%)" required
                            helper="The Docker cleanup tasks will run when the disk usage exceeds this threshold." />
                    @endif
>>>>>>> 3d73c987
                </div>
                @else
                <x-forms.input id="cleanup_after_percentage" label="Disk cleanup threshold (%)" required
                    helper="The disk cleanup task will run when the disk usage exceeds this threshold." />
                <div class="w-64">
                    <x-forms.checkbox
                        helper="This will cleanup build caches / unused images / etc every 10 minutes."
                        instantSave id="server.settings.is_force_cleanup_enabled"
                        label="Force Cleanup Docker Engine" />
                </div>
                @endif
            </div>
            <div class="flex flex-wrap gap-2 sm:flex-nowrap">
                <x-forms.input id="server.settings.concurrent_builds" label="Number of concurrent builds" required
                    helper="You can specify the number of simultaneous build processes/deployments that should run concurrently." />
                <x-forms.input id="server.settings.dynamic_timeout" label="Deployment timeout (seconds)" required
                    helper="You can define the maximum duration for a deployment to run before timing it out." />
            </div>
        </div>
        <div class="flex items-center gap-2 pt-4 pb-2">
            <h3>Sentinel</h3>
            {{-- @if ($server->isSentinelEnabled()) --}}
            {{-- <x-forms.button wire:click='restartSentinel'>Restart</x-forms.button> --}}
            {{-- @endif --}}
        </div>
        <div>Metrics are disabled until a few bugs are fixed.</div>
        {{-- <div class="w-64">
                <x-forms.checkbox instantSave id="server.settings.is_metrics_enabled" label="Enable Metrics" />
            </div>
            <div class="pt-4">
                <div class="flex flex-wrap gap-2 sm:flex-nowrap">
                    <x-forms.input type="password" id="server.settings.metrics_token" label="Metrics token" required
                        helper="Token for collector (Sentinel)." />
                    <x-forms.input id="server.settings.metrics_refresh_rate_seconds" label="Metrics rate (seconds)"
                        required
                        helper="The interval for gathering metrics. Lower means more disk space will be used." />
                    <x-forms.input id="server.settings.metrics_history_days" label="Metrics history (days)" required
                        helper="How many days should the metrics data should be reserved." />
                </div>
            </div>  --}}
        @endif
    </form>
</div><|MERGE_RESOLUTION|>--- conflicted
+++ resolved
@@ -176,17 +176,6 @@
         </div>
 
         @if ($server->isFunctional())
-<<<<<<< HEAD
-        <h3 class="pt-4">Settings</h3>
-        <div class="flex flex-col gap-2">
-            <div class="flex flex-col flex-wrap gap-2 sm:flex-nowrap">
-                @if ($server->settings->is_force_cleanup_enabled)
-                <div class="w-64">
-                    <x-forms.checkbox
-                        helper="This will cleanup build caches / unused images / etc every 10 minutes."
-                        instantSave id="server.settings.is_force_cleanup_enabled"
-                        label="Force Cleanup Docker Engine" />
-=======
             <h3 class="pt-4">Settings</h3>
             <div class="flex flex-col gap-2">
                 <div class="flex flex-col flex-wrap gap-2 sm:flex-nowrap">
@@ -204,7 +193,6 @@
                             label="Docker cleanup threshold (%)" required
                             helper="The Docker cleanup tasks will run when the disk usage exceeds this threshold." />
                     @endif
->>>>>>> 3d73c987
                 </div>
                 @else
                 <x-forms.input id="cleanup_after_percentage" label="Disk cleanup threshold (%)" required
