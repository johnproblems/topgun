<div>
    <form wire:submit.prevent='submit' class="flex flex-col">
        <div class="flex gap-2">
            <h2>General</h2>
            @if ($server->id === 0)
                <x-modal-confirmation title="Confirm Server Settings Change?" buttonTitle="Save" submitAction="submit"
                    :actions="[
                        'You could lose a lot of functionalities if you change the server details of the server where Coolify is running on.',
                    ]" :confirmWithText="false" :confirmWithPassword="false" step2ButtonText="Save" />
            @else
                <x-forms.button type="submit">Save</x-forms.button>
                @if ($server->isFunctional())
                    <x-slide-over closeWithX fullScreen>
                        <x-slot:title>Validate & configure</x-slot:title>
                        <x-slot:content>
                            <livewire:server.validate-and-install :server="$server" ask />
                        </x-slot:content>
                        <x-forms.button @click="slideOverOpen=true" wire:click.prevent='validateServer' isHighlighted>
                            Revalidate server
                        </x-forms.button>
                    </x-slide-over>
                @endif
            @endif
        </div>
        @if ($server->isFunctional())
            Server is reachable and validated.
        @else
            You can't use this server until it is validated.
        @endif
        @if ((!$server->settings->is_reachable || !$server->settings->is_usable) && $server->id !== 0)
            <x-slide-over closeWithX fullScreen>
                <x-slot:title>Validate & configure</x-slot:title>
                <x-slot:content>
                    <livewire:server.validate-and-install :server="$server" />
                </x-slot:content>
                <x-forms.button @click="slideOverOpen=true"
                    class="mt-8 mb-4 w-full font-bold box-without-bg bg-coollabs hover:bg-coollabs-100"
                    wire:click.prevent='validateServer' isHighlighted>
                    Validate Server & Install Docker Engine
                </x-forms.button>
            </x-slide-over>
            @if ($server->validation_logs)
                <h4>Previous Validation Logs</h4>
                <div class="pb-8">
                    {!! $server->validation_logs !!}
                </div>
            @endif
        @endif
        @if ((!$server->settings->is_reachable || !$server->settings->is_usable) && $server->id === 0)
            <x-forms.button class="mt-8 mb-4 font-bold box-without-bg bg-coollabs hover:bg-coollabs-100"
                wire:click.prevent='checkLocalhostConnection' isHighlighted>
                Validate Server
            </x-forms.button>
        @endif
        @if ($server->isForceDisabled() && isCloud())
            <div class="pt-4 font-bold text-red-500">The system has disabled the server because you have exceeded the
                number of servers for which you have paid.</div>
        @endif
        <div class="flex flex-col gap-2 pt-4">
            <div class="flex flex-col gap-2 w-full lg:flex-row">
                <x-forms.input id="server.name" label="Name" required />
                <x-forms.input id="server.description" label="Description" />
                @if (!$server->settings->is_swarm_worker && !$server->settings->is_build_server)
                    <x-forms.input placeholder="https://example.com" id="wildcard_domain" label="Wildcard Domain"
                        helper='A wildcard domain allows you to receive a randomly generated domain for your new applications. <br><br>For instance, if you set "https://example.com" as your wildcard domain, your applications will receive domains like "https://randomId.example.com".' />
                @endif

            </div>
            <div class="flex flex-col gap-2 w-full lg:flex-row">
                <x-forms.input type="password" id="server.ip" label="IP Address/Domain"
                    helper="An IP Address (127.0.0.1) or domain (example.com)." required />
                <div class="flex gap-2">
                    <x-forms.input id="server.user" label="User" required />
                    <x-forms.input type="number" id="server.port" label="Port" required />
                </div>
            </div>
            <div class="w-full" x-data="{
                open: false,
                search: '{{ $server->settings->server_timezone ?: '' }}',
                timezones: @js($timezones),
                placeholder: '{{ $server->settings->server_timezone ? 'Search timezone...' : 'Select Server Timezone' }}',
                init() {
                    this.$watch('search', value => {
                        if (value === '') {
                            this.open = true;
                        }
                    })
                }
            }">
                <div class="flex items-center mb-1">
                    <label for="server.settings.server_timezone">Server
                        Timezone</label>
                    <x-helper class="ml-2" helper="Server's timezone. This is used for backups, cron jobs, etc." />
                </div>
                <div class="relative">
                    <div class="inline-flex relative items-center w-64">
                        <input wire:dirty.class.remove='dark:focus:ring-coolgray-300 dark:ring-coolgray-300'
                            wire:dirty.class="dark:focus:ring-warning dark:ring-warning" x-model="search"
                            @focus="open = true" @click.away="open = false" @input="open = true" class="w-full input"
                            :placeholder="placeholder" wire:model.debounce.300ms="server.settings.server_timezone">
                        <svg class="absolute right-0 mr-2 w-4 h-4" xmlns="http://www.w3.org/2000/svg" fill="none"
                            viewBox="0 0 24 24" stroke-width="1.5" stroke="currentColor" @click="open = true">
                            <path stroke-linecap="round" stroke-linejoin="round"
                                d="M8.25 15L12 18.75 15.75 15m-7.5-6L12 5.25 15.75 9" />
                        </svg>
                    </div>
                    <div x-show="open"
                        class="overflow-auto overflow-x-hidden absolute z-50 mt-1 w-64 max-h-60 bg-white rounded-md border shadow-lg dark:bg-coolgray-100 dark:border-coolgray-200 scrollbar">
                        <template
                            x-for="timezone in timezones.filter(tz => tz.toLowerCase().includes(search.toLowerCase()))"
                            :key="timezone">
                            <div @click="search = timezone; open = false; $wire.set('server.settings.server_timezone', timezone)"
                                class="px-4 py-2 text-gray-800 cursor-pointer hover:bg-gray-100 dark:hover:bg-coolgray-300 dark:text-gray-200"
                                x-text="timezone"></div>
                        </template>
                    </div>
                </div>
            </div>
<<<<<<< HEAD
            <div class="w-64">
                @if ($server->isFunctional())
                    @if (!$server->isLocalhost())
                        <x-forms.checkbox instantSave id="server.settings.is_build_server"
                            label="Use it as a build server?" />
                        <div class="flex gap-1 items-center pt-6">
                            <h3 class="">Cloudflare Tunnels
                            </h3>
=======
            <div class="w-96">
                @if (!$server->isLocalhost())
                    <x-forms.checkbox instantSave id="server.settings.is_build_server"
                        label="Use it as a build server?" />
                    <div class="flex flex-col gap-2 pt-6">
                        <div class="flex items-center gap-1">
                            <h3 class="text-lg font-semibold">Cloudflare Tunnels</h3>
>>>>>>> 35857de6
                            <x-helper class="inline-flex"
                                helper="If you are using Cloudflare Tunnels, enable this. It will proxy all SSH requests to your server through Cloudflare.<br> You then can close your server's SSH port in the firewall of your hosting provider.<br><span class='dark:text-warning'>If you choose manual configuration, Coolify does not install or set up Cloudflare (cloudflared) on your server.</span>" />
                        </div>
                        @if ($server->settings->is_cloudflare_tunnel)
                            <x-forms.checkbox instantSave id="server.settings.is_cloudflare_tunnel" label="Enabled" />
                        @elseif (!$server->isFunctional())
                            <div class="p-4 mb-4 text-sm text-yellow-800 bg-yellow-100 rounded-lg dark:bg-yellow-900 dark:text-yellow-300">
                                <p>Please select manual cloudflare tunnel configuration (first then hit validate server) or validate the server first and then you can select automatic configuration.</p>
                                <p class="mt-2">For more information, please read our <a href="https://coolify.io/docs/knowledge-base/cloudflare/tunnels/" target="_blank" class="font-medium underline hover:text-yellow-600 dark:hover:text-yellow-200">Documentation</a>.</p>
                            </div>
                        @endif
                        @if (!$server->settings->is_cloudflare_tunnel && $server->isFunctional())
                            <x-modal-input buttonTitle="Automatic Configuration" title="Cloudflare Tunnels" class="w-full">
                                <livewire:server.configure-cloudflare-tunnels :server_id="$server->id" />
                            </x-modal-input>
                        @endif
                        @if (!$server->settings->is_cloudflare_tunnel)
                            <x-forms.button wire:click="manualCloudflareConfig" class="w-full">
                                I have configured Cloudflare Tunnels manually
                            </x-forms.button>
                        @endif
<<<<<<< HEAD
                    @endif
                @else
                    <div class="flex gap-1 items-center pt-6">
                        <h3 class="">Cloudflare Tunnels
                        </h3>
                        <x-helper class="inline-flex"
                            helper="If you are using Cloudflare Tunnels, enable this. It will proxy all SSH requests to your server through Cloudflare.<br><span class='dark:text-warning'>Coolify does not install or set up Cloudflare (cloudflared) on your server.</span>" />
=======
>>>>>>> 35857de6
                    </div>
                    @if (!$server->isBuildServer())
                        <h3 class="pt-6">Swarm <span class="text-xs text-neutral-500">(experimental)</span></h3>
                        <div class="pb-4">Read the docs <a class='underline dark:text-white'
                                href='https://coolify.io/docs/knowledge-base/docker/swarm' target='_blank'>here</a>.
                        </div>
                        @if ($server->settings->is_swarm_worker)
                            <x-forms.checkbox disabled instantSave type="checkbox"
                                id="server.settings.is_swarm_manager"
                                helper="For more information, please read the documentation <a class='dark:text-white' href='https://coolify.io/docs/knowledge-base/docker/swarm' target='_blank'>here</a>."
                                label="Is it a Swarm Manager?" />
                        @else
                            <x-forms.checkbox instantSave type="checkbox" id="server.settings.is_swarm_manager"
                                helper="For more information, please read the documentation <a class='dark:text-white' href='https://coolify.io/docs/knowledge-base/docker/swarm' target='_blank'>here</a>."
                                label="Is it a Swarm Manager?" />
                        @endif

                        @if ($server->settings->is_swarm_manager)
                            <x-forms.checkbox disabled instantSave type="checkbox"
                                id="server.settings.is_swarm_worker"
                                helper="For more information, please read the documentation <a class='dark:text-white' href='https://coolify.io/docs/knowledge-base/docker/swarm' target='_blank'>here</a>."
                                label="Is it a Swarm Worker?" />
                        @else
                            <x-forms.checkbox instantSave type="checkbox" id="server.settings.is_swarm_worker"
                                helper="For more information, please read the documentation <a class='dark:text-white' href='https://coolify.io/docs/knowledge-base/docker/swarm' target='_blank'>here</a>."
                                label="Is it a Swarm Worker?" />
                        @endif
                    @endif
                @endif
            </div>
        </div>

        @if ($server->isFunctional())
            <h3 class="pt-4">Settings</h3>
            <div class="flex flex-col gap-1">
                <div class="flex flex-col gap-2">
                    <div class="flex flex-col flex-wrap gap-2 sm:flex-nowrap">
                        <div class="w-64">
                            <x-forms.checkbox
                                helper="Enable force Docker Cleanup. This will cleanup build caches / unused images / etc."
                                instantSave id="server.settings.force_docker_cleanup" label="Force Docker Cleanup" />
                        </div>
                        @if ($server->settings->force_docker_cleanup)
                            <x-forms.input placeholder="*/10 * * * *" id="server.settings.docker_cleanup_frequency"
                                label="Docker cleanup frequency" required
                                helper="Cron expression for Docker Cleanup.<br>You can use every_minute, hourly, daily, weekly, monthly, yearly.<br><br>Default is every night at midnight." />
                        @else
                            <x-forms.input id="server.settings.docker_cleanup_threshold"
                                label="Docker cleanup threshold (%)" required
                                helper="The Docker cleanup tasks will run when the disk usage exceeds this threshold." />
                        @endif
                    </div>
                </div>
                <div class="flex flex-wrap gap-2 sm:flex-nowrap">
                    <x-forms.input id="server.settings.concurrent_builds" label="Number of concurrent builds" required
                        helper="You can specify the number of simultaneous build processes/deployments that should run concurrently." />
                    <x-forms.input id="server.settings.dynamic_timeout" label="Deployment timeout (seconds)" required
                        helper="You can define the maximum duration for a deployment to run before timing it out." />
                </div>
            </div>
            <div class="flex gap-2 items-center pt-4 pb-2">
                <h3>Sentinel</h3>
                {{-- @if ($server->isSentinelEnabled()) --}}
                {{-- <x-forms.button wire:click='restartSentinel'>Restart</x-forms.button> --}}
                {{-- @endif --}}
            </div>
            <div>Metrics are disabled until a few bugs are fixed.</div>
            {{-- <div class="w-64">
                <x-forms.checkbox instantSave id="server.settings.is_metrics_enabled" label="Enable Metrics" />
            </div>
            <div class="pt-4">
                <div class="flex flex-wrap gap-2 sm:flex-nowrap">
                    <x-forms.input type="password" id="server.settings.metrics_token" label="Metrics token" required
                    helper="Token for collector (Sentinel)." />
                    <x-forms.input id="server.settings.metrics_refresh_rate_seconds" label="Metrics rate (seconds)"
                    required
                    helper="The interval for gathering metrics. Lower means more disk space will be used." />
                    <x-forms.input id="server.settings.metrics_history_days" label="Metrics history (days)" required
                    helper="How many days should the metrics data should be reserved." />
                </div>
            </div>  --}}
        @endif
    </form>
</div><|MERGE_RESOLUTION|>--- conflicted
+++ resolved
@@ -116,16 +116,7 @@
                     </div>
                 </div>
             </div>
-<<<<<<< HEAD
-            <div class="w-64">
-                @if ($server->isFunctional())
-                    @if (!$server->isLocalhost())
-                        <x-forms.checkbox instantSave id="server.settings.is_build_server"
-                            label="Use it as a build server?" />
-                        <div class="flex gap-1 items-center pt-6">
-                            <h3 class="">Cloudflare Tunnels
-                            </h3>
-=======
+
             <div class="w-96">
                 @if (!$server->isLocalhost())
                     <x-forms.checkbox instantSave id="server.settings.is_build_server"
@@ -133,7 +124,6 @@
                     <div class="flex flex-col gap-2 pt-6">
                         <div class="flex items-center gap-1">
                             <h3 class="text-lg font-semibold">Cloudflare Tunnels</h3>
->>>>>>> 35857de6
                             <x-helper class="inline-flex"
                                 helper="If you are using Cloudflare Tunnels, enable this. It will proxy all SSH requests to your server through Cloudflare.<br> You then can close your server's SSH port in the firewall of your hosting provider.<br><span class='dark:text-warning'>If you choose manual configuration, Coolify does not install or set up Cloudflare (cloudflared) on your server.</span>" />
                         </div>
@@ -155,16 +145,7 @@
                                 I have configured Cloudflare Tunnels manually
                             </x-forms.button>
                         @endif
-<<<<<<< HEAD
-                    @endif
-                @else
-                    <div class="flex gap-1 items-center pt-6">
-                        <h3 class="">Cloudflare Tunnels
-                        </h3>
-                        <x-helper class="inline-flex"
-                            helper="If you are using Cloudflare Tunnels, enable this. It will proxy all SSH requests to your server through Cloudflare.<br><span class='dark:text-warning'>Coolify does not install or set up Cloudflare (cloudflared) on your server.</span>" />
-=======
->>>>>>> 35857de6
+
                     </div>
                     @if (!$server->isBuildServer())
                         <h3 class="pt-6">Swarm <span class="text-xs text-neutral-500">(experimental)</span></h3>
