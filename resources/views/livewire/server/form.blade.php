--- conflicted
+++ resolved
@@ -158,8 +158,6 @@
                 @endif
             </div>
         </div>
-<<<<<<< HEAD
-
         @if ($server->isFunctional())
             <h3 class="pt-4">Settings</h3>
             <div class="flex flex-col gap-4">
@@ -194,7 +192,6 @@
                             :confirmWithPassword="false"
                             step2ButtonText="Trigger Docker Cleanup"
                         />
-=======
     </form>
     @if ($server->isFunctional() && !$server->isSwarm() && !$server->isBuildServer())
         <form wire:submit.prevent='saveSentinel'>
@@ -212,7 +209,6 @@
                             <x-forms.button type="submit">Save</x-forms.button>
                             <x-forms.button wire:click='restartSentinel'>Sync</x-forms.button>
                         @endif
->>>>>>> 8fbd0b44
                     </div>
                 @endif
             </div>
