--- conflicted
+++ resolved
@@ -289,7 +289,6 @@
                             @endif
                         @endif
 
-<<<<<<< HEAD
                     <!-- Step 3: Password confirmation -->
                     <div x-show="step === 3 && confirmWithPassword">
                         <div class="p-4 mb-4 text-white border-l-4 border-red-500 bg-error" role="alert">
@@ -313,7 +312,6 @@
                             @error('password')
                                 <p class="mt-1 text-sm text-red-500">{{ $message }}</p>
                             @enderror
-=======
                         <div class="flex flex-wrap gap-2 justify-between mt-4">
                             @if (!empty($checkboxes))
                                 <x-forms.button @click="step--"
@@ -344,8 +342,7 @@
                                 ">
                                 <span x-text="step2ButtonText"></span>
                             </x-forms.button>
->>>>>>> 6be0affa
-                        </div>
+                           </div>
                     </div>
 
                     <!-- Step 3: Password confirmation -->
