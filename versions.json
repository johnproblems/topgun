--- conflicted
+++ resolved
@@ -1,17 +1,11 @@
 {
     "coolify": {
         "v4": {
-<<<<<<< HEAD
             "version": "4.0.0-beta.357"
         },
         "nightly": {
             "version": "4.0.0-beta.358"
-=======
-            "version": "4.0.0-beta.358"
-        },
-        "nightly": {
-            "version": "4.0.0-beta.359"
->>>>>>> 7da6b016
+
         },
         "helper": {
             "version": "1.0.2"
