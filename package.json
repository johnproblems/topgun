--- conflicted
+++ resolved
@@ -16,13 +16,8 @@
         "pusher-js": "8.4.0",
         "tailwind-scrollbar": "4.0.2",
         "tailwindcss": "4.1.10",
-<<<<<<< HEAD
-        "vite": "6.3.5",
+        "vite": "6.3.6",
         "vue": "^3.5.20"
-=======
-        "vite": "6.3.6",
-        "vue": "3.5.16"
->>>>>>> b4f2d8ca
     },
     "dependencies": {
         "@tailwindcss/forms": "0.5.10",
