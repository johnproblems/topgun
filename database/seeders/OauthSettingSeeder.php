<?php

namespace Database\Seeders;

use App\Models\OauthSetting;
use Illuminate\Database\Seeder;
use Illuminate\Support\Facades\Log;

class OauthSettingSeeder extends Seeder
{
    /**
     * Run the database seeds.
     */
    public function run(): void
    {
<<<<<<< HEAD
        $providers = collect([
            'azure',
            'bitbucket',
            'github',
            'gitlab',
            'google',
            'authentik',
            'infomaniak',
        ]);
=======
        try {
            $providers = collect([
                'azure',
                'bitbucket',
                'github',
                'gitlab',
                'google',
                'authentik',
            ]);
>>>>>>> e76817d4

            $isOauthSeeded = OauthSetting::count() > 0;

            // We changed how providers are defined in the database, so we authentik does not exists, we need to recreate all of the auth providers
            // Before authentik was a provider, providers started with 0 id

            $isOauthAuthentik = OauthSetting::where('provider', 'authentik')->exists();
            if (! $isOauthSeeded || $isOauthAuthentik) {
                foreach ($providers as $provider) {
                    OauthSetting::updateOrCreate([
                        'provider' => $provider,
                    ]);
                }

                return;
            }

            $allProviders = OauthSetting::all();
            $notFoundProviders = $providers->diff($allProviders->pluck('provider'));

            $allProviders->each(function ($provider) {
                $provider->delete();
            });
            $allProviders->each(function ($provider) {
                $provider = new OauthSetting;
                $provider->provider = $provider->provider;
                unset($provider->id);
                $provider->save();
            });

            foreach ($notFoundProviders as $provider) {
                OauthSetting::create([
                    'provider' => $provider,
                ]);
            }

        } catch (\Exception $e) {
            Log::error($e->getMessage());
        }
    }
}<|MERGE_RESOLUTION|>--- conflicted
+++ resolved
@@ -13,17 +13,6 @@
      */
     public function run(): void
     {
-<<<<<<< HEAD
-        $providers = collect([
-            'azure',
-            'bitbucket',
-            'github',
-            'gitlab',
-            'google',
-            'authentik',
-            'infomaniak',
-        ]);
-=======
         try {
             $providers = collect([
                 'azure',
@@ -32,8 +21,8 @@
                 'gitlab',
                 'google',
                 'authentik',
-            ]);
->>>>>>> e76817d4
+                'infomaniak',
+            ])
 
             $isOauthSeeded = OauthSetting::count() > 0;
 
