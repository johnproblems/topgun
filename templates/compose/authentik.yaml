--- conflicted
+++ resolved
@@ -5,35 +5,6 @@
 # port: 9000
 
 services:
-<<<<<<< HEAD
-  postgresql:
-    image: docker.io/library/postgres:16-alpine
-    restart: unless-stopped
-    healthcheck:
-      test: ["CMD-SHELL", "pg_isready -d $${POSTGRES_DB} -U $${POSTGRES_USER}"]
-      interval: 2s
-      timeout: 10s
-      retries: 15
-    volumes:
-      - authentik-db:/var/lib/postgresql/data
-    environment:
-      - POSTGRES_PASSWORD=${SERVICE_PASSWORD_POSTGRESQL}
-      - POSTGRES_USER=${SERVICE_USER_POSTGRESQL}
-      - POSTGRES_DB=authentik
-  redis:
-    image: docker.io/library/redis:alpine
-    command: --save 60 1 --loglevel warning
-    restart: unless-stopped
-    healthcheck:
-      test: ["CMD-SHELL", "redis-cli ping | grep PONG"]
-      interval: 2s
-      timeout: 10s
-      retries: 15
-    volumes:
-      - redis:/data
-=======
-
->>>>>>> a2cfa142
   authentik-server:
     image: ghcr.io/goauthentik/server:${AUTHENTIK_TAG:-2024.8.0}
     restart: unless-stopped
@@ -101,7 +72,7 @@
       redis:
         condition: service_healthy
   postgresql:
-    image: docker.io/library/postgres:12-alpine
+    image: docker.io/library/postgres:16-alpine
     restart: unless-stopped
     healthcheck:
       test: ["CMD-SHELL", "pg_isready -d $${POSTGRES_DB} -U $${POSTGRES_USER}"]
@@ -113,7 +84,7 @@
     environment:
       - POSTGRES_PASSWORD=${SERVICE_PASSWORD_POSTGRESQL}
       - POSTGRES_USER=${SERVICE_USER_POSTGRESQL}
-      - POSTGRES_DB=${POSTGRES_DB:-authentik}
+      - POSTGRES_DB=authentik
   redis:
     image: docker.io/library/redis:alpine
     command: --save 60 1 --loglevel warning
