# ignore: true
<<<<<<< HEAD
# documentation: https://docs.postiz.com/introduction
# slogan:
# tags:
# logo:
=======
# documentation: https://docs.postiz.com
# slogan: Open source social media scheduling tool.
# tags: post everywhere, social media, planning
# logo: svgs/postiz.svg
>>>>>>> 47215ef9
# port: 5000

services:
  postiz:
    image: ghcr.io/gitroomhq/postiz-app:latest
    environment:
      - SERVICE_FQDN_POSTIZ_5000
<<<<<<< HEAD
      - MAIN_URL=${SERVICE_FQDN_POSTIZ}
      - FRONTEND_URL=${SERVICE_FQDN_POSTIZ}
      - NEXT_PUBLIC_BACKEND_URL=${SERVICE_FQDN_POSTIZ}/api
      - JWT_SECRET=${SERVICE_REALBASE64_JWTSECRET}
      - DATABASE_URL=postgresql://${SERVICE_USER_POSTGRES}:${SERVICE_PASSWORD_POSTGRES}@postgres:5432/${POSTGRES_DB:-postiz}?schema=public
      - REDIS_URL=redis://redis:6379
      - BACKEND_INTERNAL_URL=http://localhost:3000/
=======
      - MAIN_URL=${SERVICE_FQDN_POSTIZ_5000}
      - FRONTEND_URL=${SERVICE_FQDN_POSTIZ_5000}
      - NEXT_PUBLIC_BACKEND_URL=${SERVICE_FQDN_POSTIZ_5000}/api
      - JWT_SECRET=${SERVICE_PASSWORD_JWTSECRET}
      - DATABASE_URL=postgresql://${SERVICE_USER_POSTGRESQL}:${SERVICE_PASSWORD_POSTGRESQL}@postgresql:5432/${POSTGRESQL_DATABASE:-postiz-db}
      - REDIS_URL=redis://postiz-redis:6379
      - BACKEND_INTERNAL_URL=http://localhost:3000
>>>>>>> 47215ef9
      - IS_GENERAL=true
      - STORAGE_PROVIDER=local
      - UPLOAD_DIRECTORY=/uploads
      - NEXT_PUBLIC_UPLOAD_DIRECTORY=/uploads
      - X_API_KEY=${SERVICE_X_API}
      - X_API_SECRET=${SERVICE_X_SECRET}
      - REDDIT_CLIENT_ID=${SERVICE_REDDIT_API}
      - REDDIT_CLIENT_SECRET=${SERVICE_REDDIT_SECRET}
      - TIKTOK_CLIENT_ID=${SERVICE_TIKTOK_ID}
      - TIKTOK_CLIENT_SECRET=${SERVICE_TIKTOK_SECRET}
      - SLACK_ID=${SERVICE_SLACK_ID}
      - SLACK_SECRET=${SERVICE_SLACK_SECRET}
      - PINTEREST_CLIENT_ID=${SERVICE_PINTEREST_ID}
      - PINTEREST_CLIENT_SECRET=${SERVICE_PINTEREST_SECRET}
      - DRIBBLE_CLIENT_ID=${SERVICE_DRIBBLE_ID}
      - DRIBBLE_CLIENT_SECRET=${SERVICE_DRIBBLE_SECRET}
      - DISCORD_CLIENT_ID=${SERVICE_DISCORD_ID}
      - DISCORD_CLIENT_SECRET=${SERVICE_DISCORD_SECRET}
      - DISCORD_BOT_TOKEN_ID=${SERVICE_DISCORD_TOKEN}
      - YOUTUBE_CLIENT_ID=${SERVICE_YOUTUBE_ID}
      - YOUTUBE_CLIENT_SECRET=${SERVICE_YOUTUBE_SECRET}
      - MASTODON_CLIENT_ID=${SERVICE_MASTODON_ID}
      - MASTODON_CLIENT_SECRET=${SERVICE_MASTODON_SECRET}
      - LINKEDIN_CLIENT_ID=${SERVICE_LINKEDIN_ID}
      - LINKEDIN_CLIENT_SECRET=${SERVICE_LINKEDIN_SECRET}
      - INSTAGRAM_APP_ID=${SERVICE_INSTAGRAM_ID}
      - INSTAGRAM_APP_SECRET=${SERVICE_INSTAGRAM_SECRET}
      - FACEBOOK_APP_ID=${SERVICE_FACEBOOK_ID}
      - FACEBOOK_APP_SECRET=${SERVICE_FACEBOOK_SECRET}
      - THREADS_APP_ID=${SERVICE_THREADS_ID}
      - THREADS_APP_SECRET=${SERVICE_THREADS_SECRET}
      - GITHUB_CLIENT_ID=${SERVICE_GITHUB_ID}
      - GITHUB_CLIENT_SECRET=${SERVICE_GITHUB_SECRET}
      - BEEHIIVE_API_KEY=${SERVICE_BEEHIIVE_KEY}
      - BEEHIIVE_PUBLICATION_ID=${SERVICE_BEEHIIVE_PUBID}
      - OPENAI_API_KEY=${SERVICE_OPENAI_KEY}
    volumes:
      - postiz-config:/config/
      - postiz-uploads:/uploads/
    depends_on:
      postiz-postgres:
        condition: service_healthy
      postiz-redis:
        condition: service_healthy
    healthcheck:
      test: ["CMD-SHELL", "wget -qO- http://127.0.0.1:5000/"]
      interval: 5s
      timeout: 20s
      retries: 10

  postiz-postgres:
    image: postgres:14.5
    volumes:
<<<<<<< HEAD
      - 'postiz_config:/config'
      - 'postiz_uploads:/uploads'
    healthcheck:
      test: ["CMD-SHELL", "wget -qO- http://127.0.0.1:5000/"]
      interval: 5s
      timeout: 20s
      retries: 10
  postgres:
    image: "postgres:latest"
=======
      - postiz-postgresql-data:/var/lib/postgresql/data
>>>>>>> 47215ef9
    environment:
      - POSTGRES_USER=${SERVICE_USER_POSTGRESQL}
      - POSTGRES_PASSWORD=${SERVICE_PASSWORD_POSTGRESQL}
      - POSTGRES_DB=${POSTGRESQL_DATABASE:-postiz-db}
    healthcheck:
      test: ["CMD-SHELL", "pg_isready -U $${POSTGRES_USER} -d $${POSTGRES_DB}"]
      interval: 5s
      timeout: 20s
      retries: 10

  postiz-redis:
    image: redis:7.2
    volumes:
      - postiz-redis-data:/data
    healthcheck:
      test:
        - CMD
        - redis-cli
        - PING
      interval: 5s
      timeout: 10s
      retries: 20<|MERGE_RESOLUTION|>--- conflicted
+++ resolved
@@ -1,15 +1,8 @@
 # ignore: true
-<<<<<<< HEAD
-# documentation: https://docs.postiz.com/introduction
-# slogan:
-# tags:
-# logo:
-=======
 # documentation: https://docs.postiz.com
 # slogan: Open source social media scheduling tool.
 # tags: post everywhere, social media, planning
 # logo: svgs/postiz.svg
->>>>>>> 47215ef9
 # port: 5000
 
 services:
@@ -17,7 +10,6 @@
     image: ghcr.io/gitroomhq/postiz-app:latest
     environment:
       - SERVICE_FQDN_POSTIZ_5000
-<<<<<<< HEAD
       - MAIN_URL=${SERVICE_FQDN_POSTIZ}
       - FRONTEND_URL=${SERVICE_FQDN_POSTIZ}
       - NEXT_PUBLIC_BACKEND_URL=${SERVICE_FQDN_POSTIZ}/api
@@ -25,15 +17,6 @@
       - DATABASE_URL=postgresql://${SERVICE_USER_POSTGRES}:${SERVICE_PASSWORD_POSTGRES}@postgres:5432/${POSTGRES_DB:-postiz}?schema=public
       - REDIS_URL=redis://redis:6379
       - BACKEND_INTERNAL_URL=http://localhost:3000/
-=======
-      - MAIN_URL=${SERVICE_FQDN_POSTIZ_5000}
-      - FRONTEND_URL=${SERVICE_FQDN_POSTIZ_5000}
-      - NEXT_PUBLIC_BACKEND_URL=${SERVICE_FQDN_POSTIZ_5000}/api
-      - JWT_SECRET=${SERVICE_PASSWORD_JWTSECRET}
-      - DATABASE_URL=postgresql://${SERVICE_USER_POSTGRESQL}:${SERVICE_PASSWORD_POSTGRESQL}@postgresql:5432/${POSTGRESQL_DATABASE:-postiz-db}
-      - REDIS_URL=redis://postiz-redis:6379
-      - BACKEND_INTERNAL_URL=http://localhost:3000
->>>>>>> 47215ef9
       - IS_GENERAL=true
       - STORAGE_PROVIDER=local
       - UPLOAD_DIRECTORY=/uploads
@@ -87,7 +70,6 @@
   postiz-postgres:
     image: postgres:14.5
     volumes:
-<<<<<<< HEAD
       - 'postiz_config:/config'
       - 'postiz_uploads:/uploads'
     healthcheck:
@@ -97,9 +79,7 @@
       retries: 10
   postgres:
     image: "postgres:latest"
-=======
       - postiz-postgresql-data:/var/lib/postgresql/data
->>>>>>> 47215ef9
     environment:
       - POSTGRES_USER=${SERVICE_USER_POSTGRESQL}
       - POSTGRES_PASSWORD=${SERVICE_PASSWORD_POSTGRESQL}
