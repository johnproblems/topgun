--- conflicted
+++ resolved
@@ -953,13 +953,7 @@
       - GOTRUE_SMS_AUTOCONFIRM=${ENABLE_PHONE_AUTOCONFIRM:-true}
   realtime-dev.supabase-realtime:
     # This container name looks inconsistent but is correct because realtime constructs tenant id by parsing the subdomain
-<<<<<<< HEAD
     image: supabase/realtime:v2.25.66
-=======
-    # Name of service has to be changed as coolify is generating container names automatically
-    # container_name: realtime-dev.supabase-realtime
-    image: supabase/realtime:v2.25.50
->>>>>>> 5c4d9a85
     depends_on:
       supabase-db:
         # Disable this if you are using an external Postgres database
