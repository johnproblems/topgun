--- conflicted
+++ resolved
@@ -2,11 +2,7 @@
 
 return [
     'coolify' => [
-<<<<<<< HEAD
-        'version' => '4.0.0-beta.413',
-=======
         'version' => '4.0.0-beta.418',
->>>>>>> fc5138fd
         'helper_version' => '1.0.8',
         'realtime_version' => '1.0.8',
         'self_hosted' => env('SELF_HOSTED', true),
