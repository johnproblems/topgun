import crypto from 'crypto';
import fs from 'fs/promises';
import * as buildpacks from '../buildPacks';
import * as importers from '../importers';
import { dockerInstance } from '../docker';
import {
	asyncExecShell,
	asyncSleep,
	createDirectories,
	getDomain,
	getEngine,
	saveBuildLog
} from '../common';
import * as db from '$lib/database';
import { decrypt } from '$lib/crypto';
import { sentry } from '$lib/common';
import {
	copyBaseConfigurationFiles,
	makeLabelForStandaloneApplication,
	setDefaultConfiguration
} from '$lib/buildPacks/common';
import yaml from 'js-yaml';
<<<<<<< HEAD
import type { Job } from 'bullmq';
import type { BuilderJob } from '$lib/types/builderJob';

export default async function (job: Job<BuilderJob, void, string>): Promise<void> {
	/*
	Edge cases:
	1 - Change build pack and redeploy, what should happen?
  */
	const {
=======
import type { ComposeFile } from '$lib/types/composeFile';

export default async function (job) {
	let {
>>>>>>> 4d47eab0
		id: applicationId,
		repository,
		name,
		destinationDocker,
		destinationDockerId,
		gitSource,
		build_id: buildId,
		configHash,
		fqdn,
		projectId,
		secrets,
		phpModules,
		type,
		pullmergeRequestId = null,
		sourceBranch = null,
		settings,
		persistentStorage,
		pythonWSGI,
		pythonModule,
		pythonVariable
	} = job.data;
	let {
		branch,
		buildPack,
		port,
		installCommand,
		buildCommand,
		startCommand,
		baseDirectory,
		publishDirectory
	} = job.data;
	const { debug } = settings;

	await asyncSleep(500);
	await db.prisma.build.updateMany({
		where: {
			status: { in: ['queued', 'running'] },
			id: { not: buildId },
			applicationId,
			createdAt: { lt: new Date(new Date().getTime() - 60 * 60 * 1000) }
		},
		data: { status: 'failed' }
	});
	let imageId = applicationId;
	let domain = getDomain(fqdn);
	const volumes =
		persistentStorage?.map((storage) => {
			return `${applicationId}${storage.path.replace(/\//gi, '-')}:${
				buildPack !== 'docker' ? '/app' : ''
			}${storage.path}`;
		}) || [];
	// Previews, we need to get the source branch and set subdomain
	if (pullmergeRequestId) {
		branch = sourceBranch;
		domain = `${pullmergeRequestId}.${domain}`;
		imageId = `${applicationId}-${pullmergeRequestId}`;
	}

	let deployNeeded = true;
	let destinationType;

	if (destinationDockerId) {
		destinationType = 'docker';
	}
	if (destinationType === 'docker') {
		const docker = dockerInstance({ destinationDocker });
		const host = getEngine(destinationDocker.engine);

		await db.prisma.build.update({ where: { id: buildId }, data: { status: 'running' } });
		const { workdir, repodir } = await createDirectories({ repository, buildId });

		const configuration = await setDefaultConfiguration(job.data);

		buildPack = configuration.buildPack;
		port = configuration.port;
		installCommand = configuration.installCommand;
		startCommand = configuration.startCommand;
		buildCommand = configuration.buildCommand;
		publishDirectory = configuration.publishDirectory;
		baseDirectory = configuration.baseDirectory;

		const commit = await importers[gitSource.type]({
			applicationId,
			debug,
			workdir,
			repodir,
			githubAppId: gitSource.githubApp?.id,
			gitlabAppId: gitSource.gitlabApp?.id,
			repository,
			branch,
			buildId,
			apiUrl: gitSource.apiUrl,
			htmlUrl: gitSource.htmlUrl,
			projectId,
			deployKeyId: gitSource.gitlabApp?.deployKeyId || null,
			privateSshKey: decrypt(gitSource.gitlabApp?.privateSshKey) || null
		});
		if (!commit) {
			throw new Error('No commit found?');
		}
		let tag = commit.slice(0, 7);
		if (pullmergeRequestId) {
			tag = `${commit.slice(0, 7)}-${pullmergeRequestId}`;
		}

		try {
			await db.prisma.build.update({ where: { id: buildId }, data: { commit } });
		} catch (err) {
			console.log(err);
		}

		if (!pullmergeRequestId) {
			const currentHash = crypto
				.createHash('sha256')
				.update(
					JSON.stringify({
						buildPack,
						port,
						installCommand,
						buildCommand,
						startCommand,
						secrets,
						branch,
						repository,
						fqdn
					})
				)
				.digest('hex');

			if (configHash !== currentHash) {
				await db.prisma.application.update({
					where: { id: applicationId },
					data: { configHash: currentHash }
				});
				deployNeeded = true;
				if (configHash) {
					await saveBuildLog({ line: 'Configuration changed.', buildId, applicationId });
				}
			} else {
				deployNeeded = false;
			}
		} else {
			deployNeeded = true;
		}
		const image = await docker.engine.getImage(`${applicationId}:${tag}`);

		let imageFound = false;
		try {
			await image.inspect();
			imageFound = false;
		} catch (error) {
			//
		}
		if (!imageFound || deployNeeded) {
			await copyBaseConfigurationFiles(buildPack, workdir, buildId, applicationId);
			if (buildpacks[buildPack])
				await buildpacks[buildPack]({
					buildId,
					applicationId,
					domain,
					name,
					type,
					pullmergeRequestId,
					buildPack,
					repository,
					branch,
					projectId,
					publishDirectory,
					debug,
					commit,
					tag,
					workdir,
					docker,
					port,
					installCommand,
					buildCommand,
					startCommand,
					baseDirectory,
					secrets,
					phpModules,
					pythonWSGI,
					pythonModule,
					pythonVariable
				});
			else {
				await saveBuildLog({ line: `Build pack ${buildPack} not found`, buildId, applicationId });
				throw new Error(`Build pack ${buildPack} not found.`);
			}
		} else {
			await saveBuildLog({ line: 'Nothing changed.', buildId, applicationId });
		}

		// Deploy to Docker Engine
		try {
			await asyncExecShell(`DOCKER_HOST=${host} docker stop -t 0 ${imageId}`);
			await asyncExecShell(`DOCKER_HOST=${host} docker rm ${imageId}`);
		} catch (error) {
			//
		}
		const envs = [];
		if (secrets.length > 0) {
			secrets.forEach((secret) => {
				if (pullmergeRequestId) {
					if (secret.isPRMRSecret) {
						envs.push(`${secret.name}=${secret.value}`);
					}
				} else {
					if (!secret.isPRMRSecret) {
						envs.push(`${secret.name}=${secret.value}`);
					}
				}
			});
		}
		await fs.writeFile(`${workdir}/.env`, envs.join('\n'));
		const labels = makeLabelForStandaloneApplication({
			applicationId,
			fqdn,
			name,
			type,
			pullmergeRequestId,
			buildPack,
			repository,
			branch,
			projectId,
			port,
			commit,
			installCommand,
			buildCommand,
			startCommand,
			baseDirectory,
			publishDirectory
		});
		let envFound = false;
		try {
			envFound = !!(await fs.stat(`${workdir}/.env`));
		} catch (error) {
			//
		}
		try {
			await saveBuildLog({ line: 'Deployment started.', buildId, applicationId });
			const composeVolumes = volumes.map((volume) => {
				return {
					[`${volume.split(':')[0]}`]: {
						name: volume.split(':')[0]
					}
				};
			});
			const composeFile: ComposeFile = {
				version: '3.8',
				services: {
					[imageId]: {
						image: `${applicationId}:${tag}`,
						container_name: imageId,
						volumes,
						env_file: envFound ? [`${workdir}/.env`] : [],
						networks: [docker.network],
						labels,
						depends_on: [],
						restart: 'always'
					}
				},
				networks: {
					[docker.network]: {
						external: true
					}
				},
				volumes: Object.assign({}, ...composeVolumes)
			};
			await fs.writeFile(`${workdir}/docker-compose.yml`, yaml.dump(composeFile));
			await asyncExecShell(
				`DOCKER_HOST=${host} docker compose --project-directory ${workdir} up -d`
			);
			await saveBuildLog({ line: 'Deployment successful!', buildId, applicationId });
		} catch (error) {
			await saveBuildLog({ line: error, buildId, applicationId });
			sentry.captureException(error);
			throw new Error(error);
		}
		await saveBuildLog({ line: 'Proxy will be updated shortly.', buildId, applicationId });
	}
}<|MERGE_RESOLUTION|>--- conflicted
+++ resolved
@@ -20,22 +20,13 @@
 	setDefaultConfiguration
 } from '$lib/buildPacks/common';
 import yaml from 'js-yaml';
-<<<<<<< HEAD
 import type { Job } from 'bullmq';
 import type { BuilderJob } from '$lib/types/builderJob';
 
+import type { ComposeFile } from '$lib/types/composeFile';
+
 export default async function (job: Job<BuilderJob, void, string>): Promise<void> {
-	/*
-	Edge cases:
-	1 - Change build pack and redeploy, what should happen?
-  */
 	const {
-=======
-import type { ComposeFile } from '$lib/types/composeFile';
-
-export default async function (job) {
-	let {
->>>>>>> 4d47eab0
 		id: applicationId,
 		repository,
 		name,
