--- conflicted
+++ resolved
@@ -5,11 +5,7 @@
 import { asyncExecShell, getEngine, removeContainer } from '$lib/common';
 import type { Database, DatabaseSettings, DestinationDocker } from '@prisma/client';
 
-<<<<<<< HEAD
 export async function listDatabases(teamId: string): Promise<Database[]> {
-	return await prisma.database.findMany({ where: { teams: { some: { id: teamId } } } });
-=======
-export async function listDatabases(teamId) {
 	if (teamId === '0') {
 		return await prisma.database.findMany({ include: { teams: true } });
 	} else {
@@ -18,7 +14,6 @@
 			include: { teams: true }
 		});
 	}
->>>>>>> 4d47eab0
 }
 
 export async function newDatabase({
@@ -48,7 +43,6 @@
 	});
 }
 
-<<<<<<< HEAD
 export async function getDatabase({
 	id,
 	teamId
@@ -56,13 +50,7 @@
 	id: string;
 	teamId: string;
 }): Promise<Database & { destinationDocker: DestinationDocker; settings: DatabaseSettings }> {
-	const body = await prisma.database.findFirst({
-		where: { id, teams: { some: { id: teamId } } },
-		include: { destinationDocker: true, settings: true }
-	});
-=======
-export async function getDatabase({ id, teamId }) {
-	let body = {};
+	let body;
 	if (teamId === '0') {
 		body = await prisma.database.findFirst({
 			where: { id },
@@ -74,8 +62,6 @@
 			include: { destinationDocker: true, settings: true }
 		});
 	}
->>>>>>> 4d47eab0
-
 	if (body.dbUserPassword) body.dbUserPassword = decrypt(body.dbUserPassword);
 	if (body.rootUserPassword) body.rootUserPassword = decrypt(body.rootUserPassword);
 
