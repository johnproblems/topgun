import { asyncExecShell, getEngine } from '$lib/common';
import { decrypt } from '$lib/crypto';
import { dockerInstance } from '$lib/docker';
import { startCoolifyProxy } from '$lib/haproxy';
import { getDatabaseImage } from '.';
import { prisma } from './common';
import type { DestinationDocker, Service, Application, Prisma } from '@prisma/client';
import type { CreateDockerDestination } from '$lib/types/destinations';

<<<<<<< HEAD
type DestinationConfigurationObject = {
	id: string;
	destinationId: string;
};

type FindDestinationFromTeam = {
	id: string;
	teamId: string;
};

export async function listDestinations(teamId: string): Promise<DestinationDocker[]> {
	return await prisma.destinationDocker.findMany({ where: { teams: { some: { id: teamId } } } });
=======
export async function listDestinations(teamId) {
	if (teamId === '0') {
		return await prisma.destinationDocker.findMany({ include: { teams: true } });
	}
	return await prisma.destinationDocker.findMany({
		where: { teams: { some: { id: teamId } } },
		include: { teams: true }
	});
>>>>>>> 4d47eab0
}

export async function configureDestinationForService({
	id,
	destinationId
}: DestinationConfigurationObject): Promise<Service> {
	return await prisma.service.update({
		where: { id },
		data: { destinationDocker: { connect: { id: destinationId } } }
	});
}
export async function configureDestinationForApplication({
	id,
	destinationId
}: DestinationConfigurationObject): Promise<Application> {
	return await prisma.application.update({
		where: { id },
		data: { destinationDocker: { connect: { id: destinationId } } }
	});
}
export async function configureDestinationForDatabase({
	id,
	destinationId
}: DestinationConfigurationObject): Promise<void> {
	await prisma.database.update({
		where: { id },
		data: { destinationDocker: { connect: { id: destinationId } } }
	});

	const {
		destinationDockerId,
		destinationDocker: { engine },
		version,
		type
	} = await prisma.database.findUnique({ where: { id }, include: { destinationDocker: true } });

	if (destinationDockerId) {
		const host = getEngine(engine);
		if (type && version) {
			const baseImage = getDatabaseImage(type);
			await asyncExecShell(
				`DOCKER_HOST=${host} docker pull ${baseImage}:${version} && echo "FROM ${baseImage}:${version}" | docker build --label coolify.image="true" -t "${baseImage}:${version}" -`
			);
		}
	}
}
export async function updateDestination({
	id,
	name,
	engine,
	network
}: Pick<DestinationDocker, 'id' | 'name' | 'engine' | 'network'>): Promise<DestinationDocker> {
	return await prisma.destinationDocker.update({ where: { id }, data: { name, engine, network } });
}

export async function newRemoteDestination({
	name,
	teamId,
	engine,
	network,
	isCoolifyProxyUsed,
	remoteEngine
}: CreateDockerDestination): Promise<string> {
	const destination = await prisma.destinationDocker.create({
		data: {
			name,
			teams: { connect: { id: teamId } },
			engine,
			network,
			isCoolifyProxyUsed,
			remoteEngine
		}
	});
	return destination.id;
}
export async function newLocalDestination({
	name,
	teamId,
	engine,
	network,
	isCoolifyProxyUsed
}: CreateDockerDestination): Promise<string> {
	const host = getEngine(engine);
	const docker = dockerInstance({ destinationDocker: { engine, network } });
	const found = await docker.engine.listNetworks({ filters: { name: [`^${network}$`] } });
	if (found.length === 0) {
		await asyncExecShell(`DOCKER_HOST=${host} docker network create --attachable ${network}`);
	}
	await prisma.destinationDocker.create({
		data: { name, teams: { connect: { id: teamId } }, engine, network, isCoolifyProxyUsed }
	});
	const destinations = await prisma.destinationDocker.findMany({ where: { engine } });
	const destination = destinations.find((destination) => destination.network === network);

	if (destinations.length > 0) {
		const proxyConfigured = destinations.find(
			(destination) => destination.network !== network && destination.isCoolifyProxyUsed === true
		);
		if (proxyConfigured) {
			isCoolifyProxyUsed = !!proxyConfigured.isCoolifyProxyUsed;
		}
		await prisma.destinationDocker.updateMany({ where: { engine }, data: { isCoolifyProxyUsed } });
	}
	if (isCoolifyProxyUsed) await startCoolifyProxy(engine);
	return destination.id;
}
export async function removeDestination({ id }: Pick<DestinationDocker, 'id'>): Promise<void> {
	const destination = await prisma.destinationDocker.delete({ where: { id } });
	if (destination.isCoolifyProxyUsed) {
		const host = getEngine(destination.engine);
		const { network } = destination;
		const { stdout: found } = await asyncExecShell(
			`DOCKER_HOST=${host} docker ps -a --filter network=${network} --filter name=coolify-haproxy --format '{{.}}'`
		);
		if (found) {
			await asyncExecShell(
				`DOCKER_HOST="${host}" docker network disconnect ${network} coolify-haproxy`
			);
			await asyncExecShell(`DOCKER_HOST="${host}" docker network rm ${network}`);
		}
	}
}

<<<<<<< HEAD
export async function getDestination({
	id,
	teamId
}: FindDestinationFromTeam): Promise<DestinationDocker & { sshPrivateKey?: string }> {
	const destination = (await prisma.destinationDocker.findFirst({
		where: { id, teams: { some: { id: teamId } } }
	})) as DestinationDocker & { sshPrivateKey?: string };
	if (destination.remoteEngine) {
		destination.sshPrivateKey = decrypt(destination.sshPrivateKey);
=======
export async function getDestination({ id, teamId }) {
	let destination = {};
	if (teamId === '0') {
		destination = await prisma.destinationDocker.findFirst({
			where: { id }
		});
	} else {
		destination = await prisma.destinationDocker.findFirst({
			where: { id, teams: { some: { id: teamId } } }
		});
>>>>>>> 4d47eab0
	}

	return destination;
}
export async function getDestinationByApplicationId({
	id,
	teamId
}: FindDestinationFromTeam): Promise<DestinationDocker> {
	return await prisma.destinationDocker.findFirst({
		where: { application: { some: { id } }, teams: { some: { id: teamId } } }
	});
}

export async function setDestinationSettings({
	engine,
	isCoolifyProxyUsed
}: {
	engine: string;
	isCoolifyProxyUsed: boolean;
}): Promise<Prisma.BatchPayload> {
	return await prisma.destinationDocker.updateMany({
		where: { engine },
		data: { isCoolifyProxyUsed }
	});
}<|MERGE_RESOLUTION|>--- conflicted
+++ resolved
@@ -1,5 +1,4 @@
 import { asyncExecShell, getEngine } from '$lib/common';
-import { decrypt } from '$lib/crypto';
 import { dockerInstance } from '$lib/docker';
 import { startCoolifyProxy } from '$lib/haproxy';
 import { getDatabaseImage } from '.';
@@ -7,7 +6,6 @@
 import type { DestinationDocker, Service, Application, Prisma } from '@prisma/client';
 import type { CreateDockerDestination } from '$lib/types/destinations';
 
-<<<<<<< HEAD
 type DestinationConfigurationObject = {
 	id: string;
 	destinationId: string;
@@ -19,9 +17,6 @@
 };
 
 export async function listDestinations(teamId: string): Promise<DestinationDocker[]> {
-	return await prisma.destinationDocker.findMany({ where: { teams: { some: { id: teamId } } } });
-=======
-export async function listDestinations(teamId) {
 	if (teamId === '0') {
 		return await prisma.destinationDocker.findMany({ include: { teams: true } });
 	}
@@ -29,7 +24,6 @@
 		where: { teams: { some: { id: teamId } } },
 		include: { teams: true }
 	});
->>>>>>> 4d47eab0
 }
 
 export async function configureDestinationForService({
@@ -153,19 +147,11 @@
 	}
 }
 
-<<<<<<< HEAD
 export async function getDestination({
 	id,
 	teamId
 }: FindDestinationFromTeam): Promise<DestinationDocker & { sshPrivateKey?: string }> {
-	const destination = (await prisma.destinationDocker.findFirst({
-		where: { id, teams: { some: { id: teamId } } }
-	})) as DestinationDocker & { sshPrivateKey?: string };
-	if (destination.remoteEngine) {
-		destination.sshPrivateKey = decrypt(destination.sshPrivateKey);
-=======
-export async function getDestination({ id, teamId }) {
-	let destination = {};
+	let destination;
 	if (teamId === '0') {
 		destination = await prisma.destinationDocker.findFirst({
 			where: { id }
@@ -174,7 +160,6 @@
 		destination = await prisma.destinationDocker.findFirst({
 			where: { id, teams: { some: { id: teamId } } }
 		});
->>>>>>> 4d47eab0
 	}
 
 	return destination;
