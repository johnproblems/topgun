import { asyncExecShell, saveBuildLog } from '$lib/common';

export default async function ({
	applicationId,
	workdir,
	repodir,
	htmlUrl,
	repository,
	branch,
	buildId,
	privateSshKey
<<<<<<< HEAD
}: {
	applicationId: string;
	workdir: string;
	repository: string;
	htmlUrl: string;
	branch: string;
	buildId: string;
	repodir: string;
	privateSshKey: string;
}): Promise<string> {
	const url = htmlUrl.replace('https://', '').replace('http://', '');
=======
}): Promise<any> {
	const url = htmlUrl.replace('https://', '').replace('http://', '').replace(/\/$/, '');
>>>>>>> a1b3b7b6
	await saveBuildLog({ line: 'GitLab importer started.', buildId, applicationId });
	await asyncExecShell(`echo '${privateSshKey}' > ${repodir}/id.rsa`);
	await asyncExecShell(`chmod 600 ${repodir}/id.rsa`);

	await saveBuildLog({
		line: `Cloning ${repository}:${branch} branch.`,
		buildId,
		applicationId
	});

	await asyncExecShell(
		`git clone -q -b ${branch} git@${url}:${repository}.git --config core.sshCommand="ssh -q -i ${repodir}id.rsa -o StrictHostKeyChecking=no" ${workdir}/ && cd ${workdir}/ && git submodule update --init --recursive && git lfs pull && cd .. `
	);
	const { stdout: commit } = await asyncExecShell(`cd ${workdir}/ && git rev-parse HEAD`);
	return commit.replace('\n', '');
}<|MERGE_RESOLUTION|>--- conflicted
+++ resolved
@@ -9,7 +9,6 @@
 	branch,
 	buildId,
 	privateSshKey
-<<<<<<< HEAD
 }: {
 	applicationId: string;
 	workdir: string;
@@ -20,11 +19,7 @@
 	repodir: string;
 	privateSshKey: string;
 }): Promise<string> {
-	const url = htmlUrl.replace('https://', '').replace('http://', '');
-=======
-}): Promise<any> {
 	const url = htmlUrl.replace('https://', '').replace('http://', '').replace(/\/$/, '');
->>>>>>> a1b3b7b6
 	await saveBuildLog({ line: 'GitLab importer started.', buildId, applicationId });
 	await asyncExecShell(`echo '${privateSshKey}' > ${repodir}/id.rsa`);
 	await asyncExecShell(`chmod 600 ${repodir}/id.rsa`);
