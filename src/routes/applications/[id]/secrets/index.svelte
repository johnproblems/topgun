<script context="module" lang="ts">
	import type { Load } from '@sveltejs/kit';
	export const load: Load = async ({ fetch, params, stuff }) => {
		let endpoint = `/applications/${params.id}/secrets.json`;
		const res = await fetch(endpoint);
		if (res.ok) {
			return {
				props: {
					application: stuff.application,
					...(await res.json())
				}
			};
		}

		return {
			status: res.status,
			error: new Error(`Could not load ${endpoint}`)
		};
	};
</script>

<script lang="ts">
	export let secrets;
	export let application;
	import pLimit from 'p-limit';
	import Secret from './_Secret.svelte';
	import { page } from '$app/stores';
<<<<<<< HEAD
	import { get } from '$lib/api'; 
	import { t } from '$lib/translations';
	import BatchSecrets from './_BatchSecrets.svelte';
=======
	import { get } from '$lib/api';
	import { saveSecret } from './utils';
	import { toast } from '@zerodevx/svelte-toast';
>>>>>>> 201fa82e

	const limit = pLimit(1);
	const { id } = $page.params;

	let batchSecrets = '';
	async function refreshSecrets() {
		const data = await get(`/applications/${id}/secrets.json`);
		secrets = [...data.secrets];
	}
	async function getValues(e) {
		e.preventDefault();
		const eachValuePair = batchSecrets.split('\n');
		const batchSecretsPairs = eachValuePair
			.filter((secret) => !secret.startsWith('#') && secret)
			.map((secret) => {
				const [name, value] = secret.split('=');
				const cleanValue = value?.replaceAll('"', '') || '';
				return {
					name,
					value: cleanValue,
					isNew: !secrets.find((secret) => name === secret.name)
				};
			});

		await Promise.all(
			batchSecretsPairs.map(({ name, value, isNew }) =>
				limit(() => saveSecret({ name, value, applicationId: id, isNew }))
			)
		);
		batchSecrets = '';
		await refreshSecrets();
		toast.push('Secrets saved');
	}
	function asd() {
		console.log(secrets);
	}
</script>

<div class="flex items-center space-x-2 p-5 px-6 font-bold">
	<div class="-mb-5 flex-col">
		<div class="md:max-w-64 truncate text-base tracking-tight md:text-2xl lg:block">{$t('application.secret')}</div>
		<span class="text-xs">{application.name} </span>
	</div>

	{#if application.fqdn}
		<a
			href={application.fqdn}
			target="_blank"
			class="icons tooltip-bottom flex items-center bg-transparent text-sm"
			><svg
				xmlns="http://www.w3.org/2000/svg"
				class="h-6 w-6"
				viewBox="0 0 24 24"
				stroke-width="1.5"
				stroke="currentColor"
				fill="none"
				stroke-linecap="round"
				stroke-linejoin="round"
			>
				<path stroke="none" d="M0 0h24v24H0z" fill="none" />
				<path d="M11 7h-5a2 2 0 0 0 -2 2v9a2 2 0 0 0 2 2h9a2 2 0 0 0 2 -2v-5" />
				<line x1="10" y1="14" x2="20" y2="4" />
				<polyline points="15 4 20 4 20 9" />
			</svg></a
		>
	{/if}
	<a
		href="{application.gitSource.htmlUrl}/{application.repository}/tree/{application.branch}"
		target="_blank"
		class="w-10"
	>
		{#if application.gitSource?.type === 'gitlab'}
			<svg viewBox="0 0 128 128" class="icons">
				<path
					fill="#FC6D26"
					d="M126.615 72.31l-7.034-21.647L105.64 7.76c-.716-2.206-3.84-2.206-4.556 0l-13.94 42.903H40.856L26.916 7.76c-.717-2.206-3.84-2.206-4.557 0L8.42 50.664 1.385 72.31a4.792 4.792 0 001.74 5.358L64 121.894l60.874-44.227a4.793 4.793 0 001.74-5.357"
				/><path fill="#E24329" d="M64 121.894l23.144-71.23H40.856L64 121.893z" /><path
					fill="#FC6D26"
					d="M64 121.894l-23.144-71.23H8.42L64 121.893z"
				/><path
					fill="#FCA326"
					d="M8.42 50.663L1.384 72.31a4.79 4.79 0 001.74 5.357L64 121.894 8.42 50.664z"
				/><path
					fill="#E24329"
					d="M8.42 50.663h32.436L26.916 7.76c-.717-2.206-3.84-2.206-4.557 0L8.42 50.664z"
				/><path fill="#FC6D26" d="M64 121.894l23.144-71.23h32.437L64 121.893z" /><path
					fill="#FCA326"
					d="M119.58 50.663l7.035 21.647a4.79 4.79 0 01-1.74 5.357L64 121.894l55.58-71.23z"
				/><path
					fill="#E24329"
					d="M119.58 50.663H87.145l13.94-42.902c.717-2.206 3.84-2.206 4.557 0l13.94 42.903z"
				/>
			</svg>
		{:else if application.gitSource?.type === 'github'}
			<svg viewBox="0 0 128 128" class="icons">
				<g fill="#ffffff"
					><path
						fill-rule="evenodd"
						clip-rule="evenodd"
						d="M64 5.103c-33.347 0-60.388 27.035-60.388 60.388 0 26.682 17.303 49.317 41.297 57.303 3.017.56 4.125-1.31 4.125-2.905 0-1.44-.056-6.197-.082-11.243-16.8 3.653-20.345-7.125-20.345-7.125-2.747-6.98-6.705-8.836-6.705-8.836-5.48-3.748.413-3.67.413-3.67 6.063.425 9.257 6.223 9.257 6.223 5.386 9.23 14.127 6.562 17.573 5.02.542-3.903 2.107-6.568 3.834-8.076-13.413-1.525-27.514-6.704-27.514-29.843 0-6.593 2.36-11.98 6.223-16.21-.628-1.52-2.695-7.662.584-15.98 0 0 5.07-1.623 16.61 6.19C53.7 35 58.867 34.327 64 34.304c5.13.023 10.3.694 15.127 2.033 11.526-7.813 16.59-6.19 16.59-6.19 3.287 8.317 1.22 14.46.593 15.98 3.872 4.23 6.215 9.617 6.215 16.21 0 23.194-14.127 28.3-27.574 29.796 2.167 1.874 4.097 5.55 4.097 11.183 0 8.08-.07 14.583-.07 16.572 0 1.607 1.088 3.49 4.148 2.897 23.98-7.994 41.263-30.622 41.263-57.294C124.388 32.14 97.35 5.104 64 5.104z"
					/><path
						d="M26.484 91.806c-.133.3-.605.39-1.035.185-.44-.196-.685-.605-.543-.906.13-.31.603-.395 1.04-.188.44.197.69.61.537.91zm2.446 2.729c-.287.267-.85.143-1.232-.28-.396-.42-.47-.983-.177-1.254.298-.266.844-.14 1.24.28.394.426.472.984.17 1.255zM31.312 98.012c-.37.258-.976.017-1.35-.52-.37-.538-.37-1.183.01-1.44.373-.258.97-.025 1.35.507.368.545.368 1.19-.01 1.452zm3.261 3.361c-.33.365-1.036.267-1.552-.23-.527-.487-.674-1.18-.343-1.544.336-.366 1.045-.264 1.564.23.527.486.686 1.18.333 1.543zm4.5 1.951c-.147.473-.825.688-1.51.486-.683-.207-1.13-.76-.99-1.238.14-.477.823-.7 1.512-.485.683.206 1.13.756.988 1.237zm4.943.361c.017.498-.563.91-1.28.92-.723.017-1.308-.387-1.315-.877 0-.503.568-.91 1.29-.924.717-.013 1.306.387 1.306.88zm4.598-.782c.086.485-.413.984-1.126 1.117-.7.13-1.35-.172-1.44-.653-.086-.498.422-.997 1.122-1.126.714-.123 1.354.17 1.444.663zm0 0"
					/></g
				>
			</svg>
		{/if}
	</a>
</div>
<div class="mx-auto max-w-6xl px-6 pt-4">
	<table class="mx-auto border-separate text-left">
		<thead>
			<tr class="h-12">
				<th scope="col">{$t('forms.name')}</th>
				<th scope="col">{$t('forms.value')}</th>
				<th scope="col" class="w-64 text-center"
					>{$t('application.preview.need_during_buildtime')}</th
				>
				<th scope="col" class="w-96 text-center">{$t('forms.action')}</th>
			</tr>
		</thead>
		<tbody>
			{#each secrets as secret}
				{#key secret.id}
					<tr>
						<Secret
							name={secret.name}
							value={secret.value}
							isBuildSecret={secret.isBuildSecret}
							on:refresh={refreshSecrets}
						/>
					</tr>
				{/key}
			{/each}
			<tr>
				<Secret isNewSecret on:refresh={refreshSecrets} />
			</tr>
		</tbody>
	</table>
	<button on:click={asd}>Save</button>
	<h2 class="title my-6 font-bold">Paste .env file</h2>
	<form on:submit|preventDefault={getValues} class="mb-12 w-full">
		<textarea bind:value={batchSecrets} class="mb-2 min-h-[200px] w-full" />
		<button
			class="bg-green-600 hover:bg-green-500 disabled:text-white disabled:opacity-40"
			type="submit">Batch add secrets</button
		>
	</form>
</div><|MERGE_RESOLUTION|>--- conflicted
+++ resolved
@@ -25,15 +25,10 @@
 	import pLimit from 'p-limit';
 	import Secret from './_Secret.svelte';
 	import { page } from '$app/stores';
-<<<<<<< HEAD
-	import { get } from '$lib/api'; 
 	import { t } from '$lib/translations';
-	import BatchSecrets from './_BatchSecrets.svelte';
-=======
 	import { get } from '$lib/api';
 	import { saveSecret } from './utils';
 	import { toast } from '@zerodevx/svelte-toast';
->>>>>>> 201fa82e
 
 	const limit = pLimit(1);
 	const { id } = $page.params;
