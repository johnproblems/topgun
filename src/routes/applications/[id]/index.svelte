--- conflicted
+++ resolved
@@ -130,11 +130,7 @@
 			await post(`/applications/${id}.json`, { ...application });
 			return window.location.reload();
 		} catch ({ error }) {
-<<<<<<< HEAD
-			if (error.startsWith($t('application.dns_not_set_partial_error'))) {
-=======
-			if (error?.startsWith('DNS not set')) {
->>>>>>> 305fab48
+			if (error?.startsWith($t('application.dns_not_set_partial_error'))) {
 				forceSave = true;
 			}
 			return errorNotification(error);
@@ -324,25 +320,15 @@
 		<div class="grid grid-flow-row gap-2 px-10">
 			<div class="grid grid-cols-2">
 				<div class="flex-col">
-<<<<<<< HEAD
 					<label for="fqdn" class="pt-2 text-base font-bold text-stone-100"
 						>{$t('application.url_fqdn')}</label
 					>
-=======
-					<label for="fqdn" class="pt-2 text-base font-bold text-stone-100">URL (FQDN)</label>
->>>>>>> 305fab48
 					{#if browser && window.location.hostname === 'demo.coolify.io'}
 						<Explainer
 							text="<span class='text-white font-bold'>You can use the predefined random url name or enter your own domain name.</span>"
 						/>
 					{/if}
-<<<<<<< HEAD
 					<Explainer text={$t('application.https_explainer')} />
-=======
-					<Explainer
-						text="If you specify <span class='text-green-500 font-bold'>https</span>, the application will be accessible only over https. SSL certificate will be generated for you.<br>If you specify <span class='text-green-500 font-bold'>www</span>, the application will be redirected (302) from non-www and vice versa.<br><br>To modify the url, you must first stop the application.<br><br><span class='text-white font-bold'>You must set your DNS to point to the server IP in advance.</span>"
-					/>
->>>>>>> 305fab48
 				</div>
 				<input
 					readonly={!$session.isAdmin || isRunning}
@@ -408,11 +394,7 @@
 						name="port"
 						id="port"
 						bind:value={application.port}
-<<<<<<< HEAD
-						placeholder="{$t('forms.default')}: 3000"
-=======
-						placeholder={application.buildPack === 'python' ? '8000' : '3000'}
->>>>>>> 305fab48
+						placeholder="{$t('forms.default')}: 'python' ? '8000' : '3000'"
 					/>
 				</div>
 			{/if}
