--- conflicted
+++ resolved
@@ -4,11 +4,8 @@
 import { ErrorHandler } from '$lib/database';
 import type { RequestHandler } from '@sveltejs/kit';
 import { promises as dns } from 'dns';
-<<<<<<< HEAD
 import getPort from 'get-port';
-=======
 import { t } from '$lib/translations';
->>>>>>> 5ccea1cf
 
 export const post: RequestHandler = async (event) => {
 	const { status, body } = await getUserDetails(event);
