--- conflicted
+++ resolved
@@ -31,7 +31,6 @@
 					algorithm: 'RS256'
 				});
 				ghToken = await getGithubToken({ apiUrl: gitSource.apiUrl, application, githubToken });
-<<<<<<< HEAD
 			} else {
 				try {
 					await getRequest(`${gitSource.apiUrl}/installation/repositories`, {
@@ -48,8 +47,6 @@
 					});
 					ghToken = await getGithubToken({ apiUrl: gitSource.apiUrl, application, githubToken });
 				}
-=======
->>>>>>> 310b099e
 			}
 		}
 		if (application.destinationDockerId) {
