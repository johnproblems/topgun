<script context="module" lang="ts">
	import type { Load } from '@sveltejs/kit';
	export const load: Load = async ({ fetch, params, url, stuff }) => {
		const { application } = stuff;
		if (application?.buildPack && !url.searchParams.get('from')) {
			return {
				status: 302,
				redirect: `/applications/${params.id}`
			};
		}
		const endpoint = `/applications/${params.id}/configuration/buildpack.json`;
		const res = await fetch(endpoint);
		if (res.ok) {
			return {
				props: {
					...(await res.json()),
					application
				}
			};
		}

		return {
			status: res.status,
			error: new Error(`Could not load ${url}`)
		};
	};
</script>

<script lang="ts">
	import { onMount } from 'svelte';

	import { buildPacks, findBuildPack, scanningTemplates } from '$lib/components/templates';
	import BuildPack from './_BuildPack.svelte';
	import { page, session } from '$app/stores';
	import { get } from '$lib/api';
	import { errorNotification } from '$lib/form';
<<<<<<< HEAD
	import { browser } from '$app/env';
=======
	import { gitTokens } from '$lib/store';
>>>>>>> c49b3494

	let scanning = true;
	let foundConfig = null;
	let packageManager = 'npm';

	export let apiUrl;
	export let projectId;
	export let repository;
	export let branch;
	export let type;
	export let application;

	function checkPackageJSONContents({ key, json }) {
		return json?.dependencies?.hasOwnProperty(key) || json?.devDependencies?.hasOwnProperty(key);
	}
	function checkTemplates({ json, packageManager }) {
		for (const [key, value] of Object.entries(scanningTemplates)) {
			if (checkPackageJSONContents({ key, json })) {
				foundConfig = findBuildPack(value.buildPack, packageManager);
				break;
			}
		}
	}
	async function scanRepository() {
		try {
			if (type === 'gitlab') {
				const files = await get(`${apiUrl}/v4/projects/${projectId}/repository/tree`, {
					Authorization: `Bearer ${$gitTokens.gitlabToken}`
				});
				const packageJson = files.find(
					(file) => file.name === 'package.json' && file.type === 'blob'
				);
				const yarnLock = files.find((file) => file.name === 'yarn.lock' && file.type === 'blob');
				const pnpmLock = files.find(
					(file) => file.name === 'pnpm-lock.yaml' && file.type === 'blob'
				);
				const dockerfile = files.find((file) => file.name === 'Dockerfile' && file.type === 'blob');
				const cargoToml = files.find((file) => file.name === 'Cargo.toml' && file.type === 'blob');
				const requirementsTxt = files.find(
					(file) => file.name === 'requirements.txt' && file.type === 'blob'
				);
				const indexHtml = files.find((file) => file.name === 'index.html' && file.type === 'blob');
				const indexPHP = files.find((file) => file.name === 'index.php' && file.type === 'blob');

				if (yarnLock) packageManager = 'yarn';
				if (pnpmLock) packageManager = 'pnpm';

				if (dockerfile) {
					foundConfig.buildPack = 'docker';
				} else if (packageJson) {
					const path = packageJson.path;
					const data = await get(
						`${apiUrl}/v4/projects/${projectId}/repository/files/${path}/raw?ref=${branch}`,
						{
							Authorization: `Bearer ${$gitTokens.gitlabToken}`
						}
					);
					const json = JSON.parse(data) || {};
					checkTemplates({ json, packageManager });
				} else if (cargoToml) {
					foundConfig = findBuildPack('rust');
				} else if (requirementsTxt) {
					foundConfig = findBuildPack('python');
				} else if (indexHtml) {
					foundConfig = findBuildPack('static', packageManager);
				} else if (indexPHP) {
					foundConfig = findBuildPack('php');
				}
			} else if (type === 'github') {
				const files = await get(`${apiUrl}/repos/${repository}/contents?ref=${branch}`, {
					Authorization: `Bearer ${$gitTokens.githubToken}`,
					Accept: 'application/vnd.github.v2.json'
				});
				const packageJson = files.find(
					(file) => file.name === 'package.json' && file.type === 'file'
				);
				const yarnLock = files.find((file) => file.name === 'yarn.lock' && file.type === 'file');
				const pnpmLock = files.find(
					(file) => file.name === 'pnpm-lock.yaml' && file.type === 'file'
				);
				const dockerfile = files.find((file) => file.name === 'Dockerfile' && file.type === 'file');
				const cargoToml = files.find((file) => file.name === 'Cargo.toml' && file.type === 'file');
				const requirementsTxt = files.find(
					(file) => file.name === 'requirements.txt' && file.type === 'file'
				);
				const indexHtml = files.find((file) => file.name === 'index.html' && file.type === 'file');
				const indexPHP = files.find((file) => file.name === 'index.php' && file.type === 'file');

				if (yarnLock) packageManager = 'yarn';
				if (pnpmLock) packageManager = 'pnpm';

				if (dockerfile) {
					foundConfig.buildPack = 'docker';
				} else if (packageJson) {
					const data = await get(`${packageJson.git_url}`, {
						Authorization: `Bearer ${$gitTokens.githubToken}`,
						Accept: 'application/vnd.github.v2.raw'
					});
					const json = JSON.parse(data) || {};
					checkTemplates({ json, packageManager });
				} else if (cargoToml) {
					foundConfig = findBuildPack('rust');
				} else if (requirementsTxt) {
					foundConfig = findBuildPack('python');
				} else if (indexHtml) {
					foundConfig = findBuildPack('static', packageManager);
				} else if (indexPHP) {
					foundConfig = findBuildPack('php');
				}
			}
		} catch (error) {
			scanning = true;
			if (
				error.error === 'invalid_token' ||
				error.error_description ===
					'Token is expired. You can either do re-authorization or token refresh.' ||
				error.message === '401 Unauthorized'
			) {
				if (application.gitSource.gitlabAppId) {
					let htmlUrl = application.gitSource.htmlUrl;
					const left = screen.width / 2 - 1020 / 2;
					const top = screen.height / 2 - 618 / 2;
					const newWindow = open(
						`${htmlUrl}/oauth/authorize?client_id=${application.gitSource.gitlabApp.appId}&redirect_uri=${window.location.origin}/webhooks/gitlab&response_type=code&scope=api+email+read_repository&state=${$page.params.id}`,
						'GitLab',
						'resizable=1, scrollbars=1, fullscreen=0, height=618, width=1020,top=' +
							top +
							', left=' +
							left +
							', toolbar=0, menubar=0, status=0'
					);
					const timer = setInterval(() => {
						if (newWindow?.closed) {
							clearInterval(timer);
							window.location.reload();
						}
					}, 100);
				}
			}
			if (error.message === 'Bad credentials') {
				browser && window.location.reload();
			}
			return errorNotification(error);
		}
		if (!foundConfig) foundConfig = findBuildPack('node', packageManager);
		scanning = false;
	}
	onMount(async () => {
		await scanRepository();
	});
</script>

<div class="flex space-x-1 p-6 font-bold">
	<div class="mr-4 text-2xl tracking-tight">Configure Build Pack</div>
</div>

{#if scanning}
	<div class="flex justify-center space-x-1 p-6 font-bold">
		<div class="text-xl tracking-tight">Scanning repository to suggest a build pack for you...</div>
	</div>
{:else}
	{#if packageManager === 'yarn' || packageManager === 'pnpm'}
		<div class="flex justify-center p-6">
			Found lock file for <span class="font-bold text-orange-500 pl-1">{packageManager}</span>.
			Using it for predefined commands commands.
		</div>
	{/if}
	<div class="max-w-7xl mx-auto flex flex-wrap justify-center">
		{#each buildPacks as buildPack}
			<div class="p-2">
				<BuildPack {buildPack} {scanning} {packageManager} bind:foundConfig />
			</div>
		{/each}
	</div>
{/if}<|MERGE_RESOLUTION|>--- conflicted
+++ resolved
@@ -34,11 +34,7 @@
 	import { page, session } from '$app/stores';
 	import { get } from '$lib/api';
 	import { errorNotification } from '$lib/form';
-<<<<<<< HEAD
-	import { browser } from '$app/env';
-=======
 	import { gitTokens } from '$lib/store';
->>>>>>> c49b3494
 
 	let scanning = true;
 	let foundConfig = null;
