--- conflicted
+++ resolved
@@ -31,19 +31,9 @@
 	};
 	let showSave = false;
 	async function loadRepositoriesByPage(page = 0) {
-<<<<<<< HEAD
 		return await get(`${apiUrl}/installation/repositories?per_page=100&page=${page}`, {
 			Authorization: `token ${$session.ghToken}`
 		});
-=======
-		try {
-			return await get(`${apiUrl}/installation/repositories?per_page=100&page=${page}`, {
-				Authorization: `token ${$session.ghToken}`
-			});
-		} catch ({ error }) {
-			return errorNotification(error);
-		}
->>>>>>> 310b099e
 	}
 	async function loadRepositories() {
 		let page = 1;
