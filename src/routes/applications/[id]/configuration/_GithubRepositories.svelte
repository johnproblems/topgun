<script lang="ts">
	export let application;
	import Select from 'svelte-select';
	import { goto } from '$app/navigation';
	import { page } from '$app/stores';
	import { get, post } from '$lib/api';
	import { errorNotification } from '$lib/form';
	import { onMount } from 'svelte';
	import { gitTokens } from '$lib/store';
	import { t } from '$lib/translations';

	const { id } = $page.params;
	const from = $page.url.searchParams.get('from');
	const to = $page.url.searchParams.get('to');

	let htmlUrl = application.gitSource.htmlUrl;
	let apiUrl = application.gitSource.apiUrl;

	let loading = {
		repositories: true,
		branches: false
	};
	let repositories = [];
	let branches = [];

	let selected = {
		projectId: undefined,
		repository: undefined,
		branch: undefined,
		autodeploy: application.settings.autodeploy || true
	};
	let showSave = false;

	async function loadRepositoriesByPage(page = 0) {
		return await get(`${apiUrl}/installation/repositories?per_page=100&page=${page}`, {
			Authorization: `token ${$gitTokens.githubToken}`
		});
	}

	async function loadBranchesByPage(page = 0) {
		return await get(`${apiUrl}/repos/${selected.repository}/branches?per_page=100&page=${page}`, {
			Authorization: `token ${$gitTokens.githubToken}`
		});
	}

	let reposSelectOptions;
	let branchSelectOptions;

	async function loadRepositories() {
		let page = 1;
		let reposCount = 0;
		const loadedRepos = await loadRepositoriesByPage();
		repositories = repositories.concat(loadedRepos.repositories);
		reposCount = loadedRepos.total_count;
		if (reposCount > repositories.length) {
			while (reposCount > repositories.length) {
				page = page + 1;
				const repos = await loadRepositoriesByPage(page);
				repositories = repositories.concat(repos.repositories);
			}
		}
		loading.repositories = false;
		reposSelectOptions = repositories.map((repo) => ({
			value: repo.full_name,
			label: repo.name
		}));
	}
	async function loadBranches(event) {
		branches = [];
		selected.repository = event.detail.value;
		selected.projectId = repositories.find((repo) => repo.full_name === selected.repository).id;
		let page = 1;
		let branchCount = 0;
		loading.branches = true;
		const loadedBranches = await loadBranchesByPage();
		branches = branches.concat(loadedBranches);
		branchCount = branches.length;
		if (branchCount === 100) {
			while (branchCount === 100) {
				page = page + 1;
				const nextBranches = await loadBranchesByPage(page);
				branches = branches.concat(nextBranches);
				branchCount = nextBranches.length;
			}
		}
		loading.branches = false;
		branchSelectOptions = branches.map((branch) => ({
			value: branch.name,
			label: branch.name
		}));
	}
	async function isBranchAlreadyUsed(event) {
		selected.branch = event.detail.value;
		try {
			const data = await get(
				`/applications/${id}/configuration/repository.json?repository=${selected.repository}&branch=${selected.branch}`
			);
			if (data.used) {
				const sure = confirm($t('application.configuration.branch_already_in_use'));
				if (sure) {
					selected.autodeploy = false;
					showSave = true;
					return true;
				}
				showSave = false;
				return true;
			}
			showSave = true;
		} catch ({ error }) {
			showSave = false;
			return errorNotification(error);
		}
	}

	onMount(async () => {
		try {
			if (!$gitTokens.githubToken) {
				const { token } = await get(`/applications/${id}/configuration/githubToken.json`);
				$gitTokens.githubToken = token;
			}
			await loadRepositories();
		} catch (error) {
			if (
				error.error === 'invalid_token' ||
				error.error_description ===
					'Token is expired. You can either do re-authorization or token refresh.' ||
				error.message === '401 Unauthorized'
			) {
				if (application.gitSource.gitlabAppId) {
					let htmlUrl = application.gitSource.htmlUrl;
					const left = screen.width / 2 - 1020 / 2;
					const top = screen.height / 2 - 618 / 2;
					const newWindow = open(
						`${htmlUrl}/oauth/authorize?client_id=${application.gitSource.gitlabApp.appId}&redirect_uri=${window.location.origin}/webhooks/gitlab&response_type=code&scope=api+email+read_repository&state=${$page.params.id}`,
						'GitLab',
						'resizable=1, scrollbars=1, fullscreen=0, height=618, width=1020,top=' +
							top +
							', left=' +
							left +
							', toolbar=0, menubar=0, status=0'
					);
					const timer = setInterval(() => {
						if (newWindow?.closed) {
							clearInterval(timer);
							window.location.reload();
						}
					}, 100);
				}
			}
			if (error.message === 'Bad credentials') {
				const { token } = await get(`/applications/${id}/configuration/githubToken.json`);
				$gitTokens.githubToken = token;
				return await loadRepositories();
			}
			return errorNotification(error);
		}
	});
	async function handleSubmit() {
		try {
			await post(`/applications/${id}/configuration/repository.json`, { ...selected });
			if (to) {
				return await goto(`${to}?from=${from}`);
			}
			return await goto(from || `/applications/${id}/configuration/destination`);
		} catch ({ error }) {
			return errorNotification(error);
		}
	}
</script>

{#if repositories.length === 0 && loading.repositories === false}
	<div class="flex-col text-center">
		<div class="pb-4">{$t('application.configuration.no_repositories_configured')}</div>
		<a href={`/sources/${application.gitSource.id}`}
			><button>{$t('application.configuration.configure_it_now')}</button></a
		>
	</div>
{:else}
	<form on:submit|preventDefault={handleSubmit} class="flex flex-col justify-center text-center">
		<div class="flex-col space-y-3 md:space-y-0 space-x-1">
			<div class="flex-col md:flex gap-4">
				<div class="custom-select-wrapper">
					<Select
						placeholder={loading.repositories
<<<<<<< HEAD
							? 'Loading repositories...'
							: 'Please select a repository'}
=======
							? $t('application.configuration.loading_repositories')
							: $t('application.configuration.select_a_repository')}
>>>>>>> c39cb426
						id="repository"
						showIndicator={true}
						isWaiting={loading.repositories}
						on:select={loadBranches}
						items={reposSelectOptions}
						isDisabled={loading.repositories}
						isClearable={false}
					/>
				</div>
				<input class="hidden" bind:value={selected.projectId} name="projectId" />
				<div class="custom-select-wrapper">
					<Select
						placeholder={loading.branches
<<<<<<< HEAD
							? 'Loading branches...'
							: !selected.repository
							? 'Please select a repository first'
							: 'Please select a branch'}
						isWaiting={loading.branches}
						showIndicator={selected.repository}
						id="branches"
=======
							? $t('application.configuration.loading_branches')
							: !selected.repository
							? $t('application.configuration.select_a_repository_first')
							: $t('application.configuration.select_a_branch')}
						id="repository"
>>>>>>> c39cb426
						on:select={isBranchAlreadyUsed}
						items={branchSelectOptions}
						isDisabled={loading.branches || !selected.repository}
						isClearable={false}
					/>
				</div>
			</div>
		</div>
		<div class="pt-5 flex-col flex justify-center items-center space-y-4">
			<button
				class="w-40"
				type="submit"
				disabled={!showSave}
				class:bg-orange-600={showSave}
				class:hover:bg-orange-500={showSave}>{$t('forms.save')}</button
			>
		</div>
	</form>
{/if}<|MERGE_RESOLUTION|>--- conflicted
+++ resolved
@@ -182,13 +182,8 @@
 				<div class="custom-select-wrapper">
 					<Select
 						placeholder={loading.repositories
-<<<<<<< HEAD
-							? 'Loading repositories...'
-							: 'Please select a repository'}
-=======
 							? $t('application.configuration.loading_repositories')
 							: $t('application.configuration.select_a_repository')}
->>>>>>> c39cb426
 						id="repository"
 						showIndicator={true}
 						isWaiting={loading.repositories}
@@ -202,21 +197,13 @@
 				<div class="custom-select-wrapper">
 					<Select
 						placeholder={loading.branches
-<<<<<<< HEAD
-							? 'Loading branches...'
-							: !selected.repository
-							? 'Please select a repository first'
-							: 'Please select a branch'}
-						isWaiting={loading.branches}
-						showIndicator={selected.repository}
-						id="branches"
-=======
 							? $t('application.configuration.loading_branches')
 							: !selected.repository
 							? $t('application.configuration.select_a_repository_first')
 							: $t('application.configuration.select_a_branch')}
-						id="repository"
->>>>>>> c39cb426
+						isWaiting={loading.branches}
+						showIndicator={selected.repository}
+						id="branches"
 						on:select={isBranchAlreadyUsed}
 						items={branchSelectOptions}
 						isDisabled={loading.branches || !selected.repository}
