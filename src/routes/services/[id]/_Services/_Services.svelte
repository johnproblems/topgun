<script lang="ts">
	export let service;
	export let isRunning;
	export let readOnly;

	import { page, session } from '$app/stores';
	import { post } from '$lib/api';
	import CopyPasswordField from '$lib/components/CopyPasswordField.svelte';
	import Explainer from '$lib/components/Explainer.svelte';
	import Setting from '$lib/components/Setting.svelte';
	import { errorNotification } from '$lib/form';
	import { t } from '$lib/translations';
	import { toast } from '@zerodevx/svelte-toast';
	import Ghost from './_Ghost.svelte';
	import MeiliSearch from './_MeiliSearch.svelte';
	import MinIo from './_MinIO.svelte';
	import PlausibleAnalytics from './_PlausibleAnalytics.svelte';
	import VsCodeServer from './_VSCodeServer.svelte';
	import Wordpress from './_Wordpress.svelte';

	const { id } = $page.params;

	let loading = false;
	let loadingVerification = false;
	let dualCerts = service.dualCerts;

	async function handleSubmit() {
		loading = true;
		try {
			await post(`/services/${id}/check.json`, { fqdn: service.fqdn });
			await post(`/services/${id}/${service.type}.json`, { ...service });
			return window.location.reload();
		} catch ({ error }) {
			return errorNotification(error);
		} finally {
			loading = false;
		}
	}
	async function setEmailsToVerified() {
		loadingVerification = true;
		try {
			await post(`/services/${id}/${service.type}/activate.json`, { id: service.id });
			toast.push(t.get('services.all_email_verified'));
		} catch ({ error }) {
			return errorNotification(error);
		} finally {
			loadingVerification = false;
		}
	}
	async function changeSettings(name) {
		try {
			if (name === 'dualCerts') {
				dualCerts = !dualCerts;
			}
			await post(`/services/${id}/settings.json`, { dualCerts });
			return toast.push(t.get('application.settings_saved'));
		} catch ({ error }) {
			return errorNotification(error);
		}
	}
</script>

<div class="mx-auto max-w-4xl px-6 pb-12">
	<form on:submit|preventDefault={handleSubmit} class="py-4">
		<div class="flex space-x-1 pb-5 font-bold">
			<div class="title">{$t('general')}</div>
			{#if $session.isAdmin}
				<button
					type="submit"
					class:bg-pink-600={!loading}
					class:hover:bg-pink-500={!loading}
					disabled={loading}>{loading ? $t('forms.saving') : $t('forms.save')}</button
				>
			{/if}
			{#if service.type === 'plausibleanalytics' && isRunning}
				<button on:click|preventDefault={setEmailsToVerified} disabled={loadingVerification}
					>{loadingVerification
						? $t('forms.verifying')
						: $t('forms.verify_emails_without_smtp')}</button
				>
			{/if}
		</div>

		<div class="grid grid-flow-row gap-2">
			<div class="mt-2 grid grid-cols-2 items-center px-10">
				<label for="name" class="text-base font-bold text-stone-100">{$t('forms.name')}</label>
				<div>
					<input
						readonly={!$session.isAdmin}
						name="name"
						id="name"
						bind:value={service.name}
						required
					/>
				</div>
			</div>

			<div class="grid grid-cols-2 items-center px-10">
				<label for="destination" class="text-base font-bold text-stone-100"
					>{$t('application.destination')}</label
				>
				<div>
					{#if service.destinationDockerId}
						<div class="no-underline">
							<input
								value={service.destinationDocker.name}
								id="destination"
								disabled
								class="bg-transparent "
							/>
						</div>
					{/if}
				</div>
			</div>
			<div class="grid grid-cols-2 px-10">
				<div class="flex-col ">
<<<<<<< HEAD
					<label for="fqdn" class="pt-2 text-base font-bold text-stone-100"
						>{$t('application.domain_fqdn')}</label
					>
					<Explainer text={$t('application.https_explainer')} />
=======
					<label for="fqdn" class="pt-2 text-base font-bold text-stone-100">URL (FQDN)</label>
					<Explainer
						text="If you specify <span class='text-pink-600 font-bold'>https</span>, the application will be accessible only over https. SSL certificate will be generated for you.<br>If you specify <span class='text-pink-600 font-bold'>www</span>, the application will be redirected (302) from non-www and vice versa.<br><br>To modify the url, you must first stop the application."
					/>
>>>>>>> 305fab48
				</div>

				<CopyPasswordField
					placeholder="eg: https://analytics.coollabs.io"
					readonly={!$session.isAdmin && !isRunning}
					disabled={!$session.isAdmin || isRunning}
					name="fqdn"
					id="fqdn"
					pattern="^https?://([a-z0-9]+(-[a-z0-9]+)*\.)+[a-z]{'{'}2,{'}'}$"
					bind:value={service.fqdn}
					required
				/>
			</div>
			<div class="grid grid-cols-2 items-center px-10">
				<Setting
					disabled={isRunning}
					dataTooltip={$t('forms.must_be_stopped_to_modify')}
					bind:setting={dualCerts}
					title={$t('application.ssl_www_and_non_www')}
					description={$t('services.generate_www_non_www_ssl')}
					on:click={() => !isRunning && changeSettings('dualCerts')}
				/>
			</div>
			{#if service.type === 'plausibleanalytics'}
				<PlausibleAnalytics bind:service {readOnly} />
			{:else if service.type === 'minio'}
				<MinIo {service} />
			{:else if service.type === 'vscodeserver'}
				<VsCodeServer {service} />
			{:else if service.type === 'wordpress'}
				<Wordpress bind:service {isRunning} {readOnly} />
			{:else if service.type === 'ghost'}
				<Ghost bind:service {readOnly} />
			{:else if service.type === 'meilisearch'}
				<MeiliSearch bind:service />
			{/if}
		</div>
	</form>
	<!-- <div class="font-bold flex space-x-1 pb-5">
		<div class="text-xl tracking-tight mr-4">Features</div>
	</div>
	<div class="px-4 sm:px-6 pb-10">
		<ul class="mt-2 divide-y divide-stone-800">
			<Setting
				bind:setting={isPublic}
				on:click={() => changeSettings('isPublic')}
				title="Set it public"
				description="Your database will be reachable over the internet. <br>Take security seriously in this case!"
			/>
		</ul>
	</div> -->
</div><|MERGE_RESOLUTION|>--- conflicted
+++ resolved
@@ -114,17 +114,8 @@
 			</div>
 			<div class="grid grid-cols-2 px-10">
 				<div class="flex-col ">
-<<<<<<< HEAD
-					<label for="fqdn" class="pt-2 text-base font-bold text-stone-100"
-						>{$t('application.domain_fqdn')}</label
-					>
+					<label for="fqdn" class="pt-2 text-base font-bold text-stone-100">{$t('application.url_fqdn')}</label>
 					<Explainer text={$t('application.https_explainer')} />
-=======
-					<label for="fqdn" class="pt-2 text-base font-bold text-stone-100">URL (FQDN)</label>
-					<Explainer
-						text="If you specify <span class='text-pink-600 font-bold'>https</span>, the application will be accessible only over https. SSL certificate will be generated for you.<br>If you specify <span class='text-pink-600 font-bold'>www</span>, the application will be redirected (302) from non-www and vice versa.<br><br>To modify the url, you must first stop the application."
-					/>
->>>>>>> 305fab48
 				</div>
 
 				<CopyPasswordField
