--- conflicted
+++ resolved
@@ -70,16 +70,13 @@
         if (type === 'taiga') {
             return await startTaigaService(request)
         }
-<<<<<<< HEAD
         if (type === 'grafana') {
             return await startGrafanaService(request)
         }
-=======
         if (type === 'trilium') {
             return await startTriliumService(request)
         }
 
->>>>>>> 4b603c45
         throw `Service type ${type} not supported.`
     } catch (error) {
         throw { status: 500, message: error?.message || error }
@@ -2651,12 +2648,7 @@
     }
 }
 
-<<<<<<< HEAD
 async function startGrafanaService(request: FastifyRequest<ServiceStartStop>) {
-=======
-
-async function startTriliumService(request: FastifyRequest<ServiceStartStop>) {
->>>>>>> 4b603c45
     try {
         const { id } = request.params;
         const teamId = request.user.teamId;
@@ -2664,35 +2656,21 @@
         const { type, version, destinationDockerId, destinationDocker, serviceSecret, exposePort, persistentStorage } =
             service;
         const network = destinationDockerId && destinationDocker.network;
-<<<<<<< HEAD
         const port = getServiceMainPort('grafana');
-=======
-        const port = getServiceMainPort('trilium');
->>>>>>> 4b603c45
 
         const { workdir } = await createDirectories({ repository: type, buildId: id });
         const image = getServiceImage(type);
 
         const config = {
-<<<<<<< HEAD
             grafana: {
                 image: `${image}:${version}`,
                 volumes: [`${id}-grafana:/var/lib/grafana`],
-=======
-            trilium: {
-                image: `${image}:${version}`,
-                volumes: [`${id}-trilium:/home/node/trilium-data`],
->>>>>>> 4b603c45
                 environmentVariables: {}
             }
         };
         if (serviceSecret.length > 0) {
             serviceSecret.forEach((secret) => {
-<<<<<<< HEAD
                 config.grafana.environmentVariables[secret.name] = secret.value;
-=======
-                config.trilium.environmentVariables[secret.name] = secret.value;
->>>>>>> 4b603c45
             });
         }
         const { volumeMounts } = persistentVolumes(id, persistentStorage, config)
@@ -2701,19 +2679,11 @@
             services: {
                 [id]: {
                     container_name: id,
-<<<<<<< HEAD
                     image: config.grafana.image,
                     volumes: config.grafana.volumes,
                     environment: config.grafana.environmentVariables,
                     ...(exposePort ? { ports: [`${exposePort}:${port}`] } : {}),
                     labels: makeLabelForServices('grafana'),
-=======
-                    image: config.trilium.image,
-                    volumes: config.trilium.volumes,
-                    environment: config.trilium.environmentVariables,
-                    ...(exposePort ? { ports: [`${exposePort}:${port}`] } : {}),
-                    labels: makeLabelForServices('trilium'),
->>>>>>> 4b603c45
                     ...defaultComposeConfiguration(network),
                 }
             },
@@ -2731,7 +2701,60 @@
     } catch ({ status, message }) {
         return errorHandler({ status, message })
     }
-<<<<<<< HEAD
+}
+async function startTriliumService(request: FastifyRequest<ServiceStartStop>) {
+    try {
+        const { id } = request.params;
+        const teamId = request.user.teamId;
+        const service = await getServiceFromDB({ id, teamId });
+        const { type, version, destinationDockerId, destinationDocker, serviceSecret, exposePort, persistentStorage } =
+            service;
+        const network = destinationDockerId && destinationDocker.network;
+        const port = getServiceMainPort('trilium');
+
+        const { workdir } = await createDirectories({ repository: type, buildId: id });
+        const image = getServiceImage(type);
+
+        const config = {
+            trilium: {
+                image: `${image}:${version}`,
+                volumes: [`${id}-trilium:/home/node/trilium-data`],
+                environmentVariables: {}
+            }
+        };
+        if (serviceSecret.length > 0) {
+            serviceSecret.forEach((secret) => {
+                config.trilium.environmentVariables[secret.name] = secret.value;
+            });
+        }
+        const { volumeMounts } = persistentVolumes(id, persistentStorage, config)
+        const composeFile: ComposeFile = {
+            version: '3.8',
+            services: {
+                [id]: {
+                    container_name: id,
+                    image: config.trilium.image,
+                    volumes: config.trilium.volumes,
+                    environment: config.trilium.environmentVariables,
+                    ...(exposePort ? { ports: [`${exposePort}:${port}`] } : {}),
+                    labels: makeLabelForServices('trilium'),
+                    ...defaultComposeConfiguration(network),
+                }
+            },
+            networks: {
+                [network]: {
+                    external: true
+                }
+            },
+            volumes: volumeMounts
+        };
+        const composeFileDestination = `${workdir}/docker-compose.yaml`;
+        await fs.writeFile(composeFileDestination, yaml.dump(composeFile));
+        await startServiceContainers(destinationDocker.id, composeFileDestination)
+        return {}
+    } catch ({ status, message }) {
+        return errorHandler({ status, message })
+    }
 }
 
 export async function migrateAppwriteDB(request: FastifyRequest<OnlyId>, reply: FastifyReply) {
@@ -2753,6 +2776,4 @@
     } catch ({ status, message }) {
         return errorHandler({ status, message })
     }
-=======
->>>>>>> 4b603c45
 }