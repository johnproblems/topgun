import { exec } from 'node:child_process';
import util from 'util';
import fs from 'fs/promises';
import yaml from 'js-yaml';
import forge from 'node-forge';
import { uniqueNamesGenerator, adjectives, colors, animals } from 'unique-names-generator';
import type { Config } from 'unique-names-generator';
import generator from 'generate-password';
import crypto from 'crypto';
import { promises as dns } from 'dns';
import { PrismaClient } from '@prisma/client';
import cuid from 'cuid';
import os from 'os';
import sshConfig from 'ssh-config';

import { checkContainer, removeContainer } from './docker';
import { day } from './dayjs';
import * as serviceFields from './services/serviceFields';
import { saveBuildLog } from './buildPacks/common';
import { scheduler } from './scheduler';
import { supportedServiceTypesAndVersions } from './services/supportedVersions';
import { includeServices } from './services/common';

export const version = '3.10.0';
export const isDev = process.env.NODE_ENV === 'development';

const algorithm = 'aes-256-ctr';
const customConfig: Config = {
	dictionaries: [adjectives, colors, animals],
	style: 'capital',
	separator: ' ',
	length: 3
};

export const defaultProxyImage = `coolify-haproxy-alpine:latest`;
export const defaultProxyImageTcp = `coolify-haproxy-tcp-alpine:latest`;
export const defaultProxyImageHttp = `coolify-haproxy-http-alpine:latest`;
export const defaultTraefikImage = `traefik:v2.8`;
export function getAPIUrl() {
	if (process.env.GITPOD_WORKSPACE_URL) {
		const { href } = new URL(process.env.GITPOD_WORKSPACE_URL);
		const newURL = href.replace('https://', 'https://3001-').replace(/\/$/, '');
		return newURL;
	}
	if (process.env.CODESANDBOX_HOST) {
		return `https://${process.env.CODESANDBOX_HOST.replace(/\$PORT/, '3001')}`;
	}
	return isDev
		? 'https://kaname-png-coolify-vrgj9w6jq5x2xxxv-3001.githubpreview.dev'
		: 'https://kaname-png-coolify-vrgj9w6jq5x2xxxv-3000.githubpreview.dev';
}

export function getUIUrl() {
	if (process.env.GITPOD_WORKSPACE_URL) {
		const { href } = new URL(process.env.GITPOD_WORKSPACE_URL);
		const newURL = href.replace('https://', 'https://3000-').replace(/\/$/, '');
		return newURL;
	}
	if (process.env.CODESANDBOX_HOST) {
		return `https://${process.env.CODESANDBOX_HOST.replace(/\$PORT/, '3000')}`;
	}
	return 'https://kaname-png-coolify-vrgj9w6jq5x2xxxv-3000.githubpreview.dev';
}

const mainTraefikEndpoint = isDev
	? `${getAPIUrl()}/webhooks/traefik/main.json`
	: 'http://coolify:3000/webhooks/traefik/main.json';

const otherTraefikEndpoint = isDev
	? `${getAPIUrl()}/webhooks/traefik/other.json`
	: 'http://coolify:3000/webhooks/traefik/other.json';

export const uniqueName = (): string => uniqueNamesGenerator(customConfig);
export const asyncExecShell = util.promisify(exec);
export const asyncExecShellStream = async ({
	debug,
	buildId,
	applicationId,
	command,
	engine
}: {
	debug: boolean;
	buildId: string;
	applicationId: string;
	command: string;
	engine: string;
}) => {
	return await new Promise(async (resolve, reject) => {
		const { execaCommand } = await import('execa');
		const subprocess = execaCommand(command, {
			env: { DOCKER_BUILDKIT: '1', DOCKER_HOST: engine }
		});
		if (debug) {
			subprocess.stdout.on('data', async (data) => {
				const stdout = data.toString();
				const array = stdout.split('\n');
				for (const line of array) {
					if (line !== '\n' && line !== '') {
						await saveBuildLog({
							line: `${line.replace('\n', '')}`,
							buildId,
							applicationId
						});
					}
				}
			});
			subprocess.stderr.on('data', async (data) => {
				const stderr = data.toString();
				const array = stderr.split('\n');
				for (const line of array) {
					if (line !== '\n' && line !== '') {
						await saveBuildLog({
							line: `${line.replace('\n', '')}`,
							buildId,
							applicationId
						});
					}
				}
			});
		}
		subprocess.on('exit', async (code) => {
			await asyncSleep(1000);
			if (code === 0) {
				resolve(code);
			} else {
				reject(code);
			}
		});
	});
};

export const asyncSleep = (delay: number): Promise<unknown> =>
	new Promise((resolve) => setTimeout(resolve, delay));
export const prisma = new PrismaClient({
	errorFormat: 'minimal'
	// log: [
	// 	{
	// 	  emit: 'event',
	// 	  level: 'query',
	// 	},
	// 	{
	// 	  emit: 'stdout',
	// 	  level: 'error',
	// 	},
	// 	{
	// 	  emit: 'stdout',
	// 	  level: 'info',
	// 	},
	// 	{
	// 	  emit: 'stdout',
	// 	  level: 'warn',
	// 	},
	//   ],
});

// prisma.$on('query', (e) => {
// console.log({e})
// console.log('Query: ' + e.query)
// console.log('Params: ' + e.params)
// console.log('Duration: ' + e.duration + 'ms')
//   })
export const base64Encode = (text: string): string => {
	return Buffer.from(text).toString('base64');
};
export const base64Decode = (text: string): string => {
	return Buffer.from(text, 'base64').toString('ascii');
};
export const decrypt = (hashString: string) => {
	if (hashString) {
		try {
			const hash = JSON.parse(hashString);
			const decipher = crypto.createDecipheriv(
				algorithm,
				process.env['COOLIFY_SECRET_KEY'],
				Buffer.from(hash.iv, 'hex')
			);
			const decrpyted = Buffer.concat([
				decipher.update(Buffer.from(hash.content, 'hex')),
				decipher.final()
			]);
			return decrpyted.toString();
		} catch (error) {
			console.log({ decryptionError: error.message });
			return hashString;
		}
	}
};
export const encrypt = (text: string) => {
	if (text) {
		const iv = crypto.randomBytes(16);
		const cipher = crypto.createCipheriv(algorithm, process.env['COOLIFY_SECRET_KEY'], iv);
		const encrypted = Buffer.concat([cipher.update(text), cipher.final()]);
		return JSON.stringify({
			iv: iv.toString('hex'),
			content: encrypted.toString('hex')
		});
	}
};

export async function checkDoubleBranch(branch: string, projectId: number): Promise<boolean> {
	const applications = await prisma.application.findMany({ where: { branch, projectId } });
	return applications.length > 1;
}
export async function isDNSValid(hostname: any, domain: string): Promise<any> {
	const { isIP } = await import('is-ip');
	const { DNSServers } = await listSettings();
	if (DNSServers) {
		dns.setServers([...DNSServers.split(',')]);
	}
	let resolves = [];
	try {
		if (isIP(hostname)) {
			resolves = [hostname];
		} else {
			resolves = await dns.resolve4(hostname);
		}
	} catch (error) {
		throw 'Invalid DNS.';
	}

	try {
		let ipDomainFound = false;
		const dnsResolve = await dns.resolve4(domain);
		if (dnsResolve.length > 0) {
			for (const ip of dnsResolve) {
				if (resolves.includes(ip)) {
					ipDomainFound = true;
				}
			}
		}
		if (!ipDomainFound) throw false;
	} catch (error) {
		throw 'DNS not set';
	}
}

export function getDomain(domain: string): string {
	return domain?.replace('https://', '').replace('http://', '');
}

export async function isDomainConfigured({
	id,
	fqdn,
	checkOwn = false,
	remoteIpAddress = undefined
}: {
	id: string;
	fqdn: string;
	checkOwn?: boolean;
	remoteIpAddress?: string;
}): Promise<boolean> {
	const domain = getDomain(fqdn);
	const nakedDomain = domain.replace('www.', '');
	const foundApp = await prisma.application.findFirst({
		where: {
			OR: [
				{ fqdn: { endsWith: `//${nakedDomain}` } },
				{ fqdn: { endsWith: `//www.${nakedDomain}` } }
			],
			id: { not: id },
			destinationDocker: {
				remoteIpAddress
			}
		},
		select: { fqdn: true }
	});
	const foundService = await prisma.service.findFirst({
		where: {
			OR: [
				{ fqdn: { endsWith: `//${nakedDomain}` } },
				{ fqdn: { endsWith: `//www.${nakedDomain}` } },
				{ minio: { apiFqdn: { endsWith: `//${nakedDomain}` } } },
				{ minio: { apiFqdn: { endsWith: `//www.${nakedDomain}` } } }
			],
			id: { not: checkOwn ? undefined : id },
			destinationDocker: {
				remoteIpAddress
			}
		},
		select: { fqdn: true }
	});

	const coolifyFqdn = await prisma.setting.findFirst({
		where: {
			OR: [
				{ fqdn: { endsWith: `//${nakedDomain}` } },
				{ fqdn: { endsWith: `//www.${nakedDomain}` } }
			],
			id: { not: id }
		},
		select: { fqdn: true }
	});
	return !!(foundApp || foundService || coolifyFqdn);
}

export async function getContainerUsage(dockerId: string, container: string): Promise<any> {
	try {
		const { stdout } = await executeDockerCmd({
			dockerId,
			command: `docker container stats ${container} --no-stream --no-trunc --format "{{json .}}"`
		});
		return JSON.parse(stdout);
	} catch (err) {
		return {
			MemUsage: 0,
			CPUPerc: 0,
			NetIO: 0
		};
	}
}

export async function checkDomainsIsValidInDNS({ hostname, fqdn, dualCerts }): Promise<any> {
	const { isIP } = await import('is-ip');
	const domain = getDomain(fqdn);
	const domainDualCert = domain.includes('www.') ? domain.replace('www.', '') : `www.${domain}`;

	const { DNSServers } = await listSettings();
	if (DNSServers) {
		dns.setServers([...DNSServers.split(',')]);
	}

	let resolves = [];
	try {
		if (isIP(hostname)) {
			resolves = [hostname];
		} else {
			resolves = await dns.resolve4(hostname);
		}
	} catch (error) {
		throw { status: 500, message: `Could not determine IP address for ${hostname}.` };
	}

	if (dualCerts) {
		try {
			const ipDomain = await dns.resolve4(domain);
			const ipDomainDualCert = await dns.resolve4(domainDualCert);

			let ipDomainFound = false;
			let ipDomainDualCertFound = false;

			for (const ip of ipDomain) {
				if (resolves.includes(ip)) {
					ipDomainFound = true;
				}
			}
			for (const ip of ipDomainDualCert) {
				if (resolves.includes(ip)) {
					ipDomainDualCertFound = true;
				}
			}
			if (ipDomainFound && ipDomainDualCertFound) return { status: 200 };
			throw {
				status: 500,
				message: `DNS not set correctly or propogated.<br>Please check your DNS settings.`
			};
		} catch (error) {
			throw {
				status: 500,
				message: `DNS not set correctly or propogated.<br>Please check your DNS settings.`
			};
		}
	} else {
		try {
			const ipDomain = await dns.resolve4(domain);
			let ipDomainFound = false;
			for (const ip of ipDomain) {
				if (resolves.includes(ip)) {
					ipDomainFound = true;
				}
			}
			if (ipDomainFound) return { status: 200 };
			throw {
				status: 500,
				message: `DNS not set correctly or propogated.<br>Please check your DNS settings.`
			};
		} catch (error) {
			throw {
				status: 500,
				message: `DNS not set correctly or propogated.<br>Please check your DNS settings.`
			};
		}
	}
}
export function generateTimestamp(): string {
	return `${day().format('HH:mm:ss.SSS')}`;
}

export async function listServicesWithIncludes(): Promise<any> {
	return await prisma.service.findMany({
		include: includeServices,
		orderBy: { createdAt: 'desc' }
	});
}

export const supportedDatabaseTypesAndVersions = [
	{
		name: 'mongodb',
		fancyName: 'MongoDB',
		baseImage: 'bitnami/mongodb',
		baseImageARM: 'mongo',
		versions: ['5.0', '4.4', '4.2'],
		versionsARM: ['5.0', '4.4', '4.2']
	},
	{
		name: 'mysql',
		fancyName: 'MySQL',
		baseImage: 'bitnami/mysql',
		baseImageARM: 'mysql',
		versions: ['8.0', '5.7'],
		versionsARM: ['8.0', '5.7']
	},
	{
		name: 'mariadb',
		fancyName: 'MariaDB',
		baseImage: 'bitnami/mariadb',
		baseImageARM: 'mariadb',
		versions: ['10.8', '10.7', '10.6', '10.5', '10.4', '10.3', '10.2'],
		versionsARM: ['10.8', '10.7', '10.6', '10.5', '10.4', '10.3', '10.2']
	},
	{
		name: 'postgresql',
		fancyName: 'PostgreSQL',
		baseImage: 'bitnami/postgresql',
		baseImageARM: 'postgres',
		versions: ['14.5.0', '13.8.0', '12.12.0', '11.17.0', '10.22.0'],
		versionsARM: ['14.5', '13.8', '12.12', '11.17', '10.22']
	},
	{
		name: 'redis',
		fancyName: 'Redis',
		baseImage: 'bitnami/redis',
		baseImageARM: 'redis',
		versions: ['7.0', '6.2', '6.0', '5.0'],
		versionsARM: ['7.0', '6.2', '6.0', '5.0']
	},
	{
		name: 'couchdb',
		fancyName: 'CouchDB',
		baseImage: 'bitnami/couchdb',
		baseImageARM: 'couchdb',
		versions: ['3.2.2', '3.1.2', '2.3.1'],
		versionsARM: ['3.2.2', '3.1.2', '2.3.1']
	},
	{
		name: 'edgedb',
		fancyName: 'EdgeDB',
		baseImage: 'edgedb/edgedb',
		versions: ['latest', '2.1', '2.0', '1.4']
	}
];

export async function getFreeSSHLocalPort(id: string): Promise<number | boolean> {
	const { default: isReachable } = await import('is-port-reachable');
	const { remoteIpAddress, sshLocalPort } = await prisma.destinationDocker.findUnique({
		where: { id }
	});
	if (sshLocalPort) {
		return Number(sshLocalPort);
	}

	const data = await prisma.setting.findFirst();
	const { minPort, maxPort } = data;

	const ports = await prisma.destinationDocker.findMany({
		where: { sshLocalPort: { not: null }, remoteIpAddress: { not: remoteIpAddress } }
	});

	const alreadyConfigured = await prisma.destinationDocker.findFirst({
		where: {
			remoteIpAddress,
			id: { not: id },
			sshLocalPort: { not: null }
		}
	});
	if (alreadyConfigured?.sshLocalPort) {
		await prisma.destinationDocker.update({
			where: { id },
			data: { sshLocalPort: alreadyConfigured.sshLocalPort }
		});
		return Number(alreadyConfigured.sshLocalPort);
	}
	const range = generateRangeArray(minPort, maxPort);
	const availablePorts = range.filter((port) => !ports.map((p) => p.sshLocalPort).includes(port));
	for (const port of availablePorts) {
		const found = await isReachable(port, { host: 'localhost' });
		if (!found) {
			await prisma.destinationDocker.update({
				where: { id },
				data: { sshLocalPort: Number(port) }
			});
			return Number(port);
		}
	}
	return false;
}

export async function createRemoteEngineConfiguration(id: string) {
	const homedir = os.homedir();
	const sshKeyFile = `/tmp/id_rsa-${id}`;
	const localPort = await getFreeSSHLocalPort(id);
	const {
		sshKey: { privateKey },
		remoteIpAddress,
		remotePort,
		remoteUser
	} = await prisma.destinationDocker.findFirst({ where: { id }, include: { sshKey: true } });
	await fs.writeFile(sshKeyFile, decrypt(privateKey) + '\n', { encoding: 'utf8', mode: 400 });
	// Needed for remote docker compose
	const { stdout: numberOfSSHAgentsRunning } = await asyncExecShell(
		`ps ax | grep [s]sh-agent | grep coolify-ssh-agent.pid | grep -v grep | wc -l`
	);
	if (numberOfSSHAgentsRunning !== '' && Number(numberOfSSHAgentsRunning.trim()) == 0) {
		try {
			await fs.stat(`/tmp/coolify-ssh-agent.pid`);
			await fs.rm(`/tmp/coolify-ssh-agent.pid`);
		} catch (error) {}
		await asyncExecShell(`eval $(ssh-agent -sa /tmp/coolify-ssh-agent.pid)`);
	}
	await asyncExecShell(`SSH_AUTH_SOCK=/tmp/coolify-ssh-agent.pid ssh-add -q ${sshKeyFile}`);

	const { stdout: numberOfSSHTunnelsRunning } = await asyncExecShell(
		`ps ax | grep 'ssh -F /dev/null -o StrictHostKeyChecking no -fNL ${localPort}:localhost:${remotePort}' | grep -v grep | wc -l`
	);
	if (numberOfSSHTunnelsRunning !== '' && Number(numberOfSSHTunnelsRunning.trim()) == 0) {
		try {
			await asyncExecShell(
				`SSH_AUTH_SOCK=/tmp/coolify-ssh-agent.pid ssh -F /dev/null -o "StrictHostKeyChecking no" -fNL ${localPort}:localhost:${remotePort} ${remoteUser}@${remoteIpAddress}`
			);
		} catch (error) {}
	}
	const config = sshConfig.parse('');
	const found = config.find({ Host: remoteIpAddress });
	if (!found) {
		config.append({
			Host: remoteIpAddress,
			Hostname: 'localhost',
			Port: localPort.toString(),
			User: remoteUser,
			IdentityFile: sshKeyFile,
			StrictHostKeyChecking: 'no'
		});
	}
	try {
		await fs.stat(`${homedir}/.ssh/`);
	} catch (error) {
		await fs.mkdir(`${homedir}/.ssh/`);
	}
	return await fs.writeFile(`${homedir}/.ssh/config`, sshConfig.stringify(config));
}
<<<<<<< HEAD
export async function executeDockerCmd({
	debug,
	buildId,
	applicationId,
	dockerId,
	command
}: {
	debug?: boolean;
	buildId?: string;
	applicationId?: string;
	dockerId: string;
	command: string;
}): Promise<any> {
	let { remoteEngine, remoteIpAddress, engine } = await prisma.destinationDocker.findUnique({
		where: { id: dockerId }
	});
=======
export async function executeSSHCmd({ dockerId, command }) {
	const { execaCommand } = await import('execa')
	let { remoteEngine, remoteIpAddress, engine, remoteUser } = await prisma.destinationDocker.findUnique({ where: { id: dockerId } })
	if (remoteEngine) {
		await createRemoteEngineConfiguration(dockerId)
		engine = `ssh://${remoteIpAddress}`
	} else {
		engine = 'unix:///var/run/docker.sock'
	}
	if (process.env.CODESANDBOX_HOST) {
		if (command.startsWith('docker compose')) {
			command = command.replace(/docker compose/gi, 'docker-compose')
		}
	}
	command = `ssh ${remoteIpAddress} ${command}`
	return await execaCommand(command)
}
export async function executeDockerCmd({ debug, buildId, applicationId, dockerId, command }: { debug?: boolean, buildId?: string, applicationId?: string, dockerId: string, command: string }): Promise<any> {
	const { execaCommand } = await import('execa')
	let { remoteEngine, remoteIpAddress, engine, remoteUser } = await prisma.destinationDocker.findUnique({ where: { id: dockerId } })
>>>>>>> ef91441c
	if (remoteEngine) {
		await createRemoteEngineConfiguration(dockerId);
		engine = `ssh://${remoteIpAddress}`;
	} else {
		engine = 'unix:///var/run/docker.sock';
	}
	if (process.env.CODESANDBOX_HOST) {
		if (command.startsWith('docker compose')) {
			command = command.replace(/docker compose/gi, 'docker-compose');
		}
	}
	if (command.startsWith(`docker build --progress plain`)) {
		return await asyncExecShellStream({ debug, buildId, applicationId, command, engine });
	}
<<<<<<< HEAD
	return await asyncExecShell(`DOCKER_BUILDKIT=1 DOCKER_HOST="${engine}" ${command}`);
=======
	return await execaCommand(command, { env: { DOCKER_BUILDKIT: "1", DOCKER_HOST: engine }, shell: true })
>>>>>>> ef91441c
}
export async function startTraefikProxy(id: string): Promise<void> {
	const { engine, network, remoteEngine, remoteIpAddress } =
		await prisma.destinationDocker.findUnique({ where: { id } });
	const found = await checkContainer({ dockerId: id, container: 'coolify-proxy', remove: true });
	const { id: settingsId, ipv4, ipv6 } = await listSettings();

	if (!found) {
		const { stdout: coolifyNetwork } = await executeDockerCmd({
			dockerId: id,
			command: `docker network ls --filter 'name=coolify-infra' --no-trunc --format "{{json .}}"`
		});

		if (!coolifyNetwork) {
			await executeDockerCmd({
				dockerId: id,
				command: `docker network create --attachable coolify-infra`
			});
		}
		const { stdout: Config } = await executeDockerCmd({
			dockerId: id,
			command: `docker network inspect ${network} --format '{{json .IPAM.Config }}'`
		});
		const ip = JSON.parse(Config)[0].Gateway;
		let traefikUrl = mainTraefikEndpoint;
		if (remoteEngine) {
			let ip = null;
			if (isDev) {
				ip = getAPIUrl();
			} else {
				ip = `http://${ipv4 || ipv6}:3000`;
			}
			traefikUrl = `${ip}/webhooks/traefik/remote/${id}`;
		}
		await executeDockerCmd({
			dockerId: id,
			command: `docker run --restart always \
			--add-host 'host.docker.internal:host-gateway' \
			${ip ? `--add-host 'host.docker.internal:${ip}'` : ''} \
			-v coolify-traefik-letsencrypt:/etc/traefik/acme \
			-v /var/run/docker.sock:/var/run/docker.sock \
			--network coolify-infra \
			-p "80:80" \
			-p "443:443" \
			--name coolify-proxy \
			-d ${defaultTraefikImage} \
			--entrypoints.web.address=:80 \
			--entrypoints.web.forwardedHeaders.insecure=true \
			--entrypoints.websecure.address=:443 \
			--entrypoints.websecure.forwardedHeaders.insecure=true \
			--providers.docker=true \
			--providers.docker.exposedbydefault=false \
			--providers.http.endpoint=${traefikUrl} \
			--providers.http.pollTimeout=5s \
			--certificatesresolvers.letsencrypt.acme.httpchallenge=true \
			--certificatesresolvers.letsencrypt.acme.storage=/etc/traefik/acme/acme.json \
			--certificatesresolvers.letsencrypt.acme.httpchallenge.entrypoint=web \
			--log.level=error`
		});
		await prisma.setting.update({ where: { id: settingsId }, data: { proxyHash: null } });
		await prisma.destinationDocker.update({
			where: { id },
			data: { isCoolifyProxyUsed: true }
		});
	}
	// Configure networks for local docker engine
	if (engine) {
		const destinations = await prisma.destinationDocker.findMany({ where: { engine } });
		for (const destination of destinations) {
			await configureNetworkTraefikProxy(destination);
		}
	}
	// Configure networks for remote docker engine
	if (remoteEngine) {
		const destinations = await prisma.destinationDocker.findMany({ where: { remoteIpAddress } });
		for (const destination of destinations) {
			await configureNetworkTraefikProxy(destination);
		}
	}
}

export async function configureNetworkTraefikProxy(destination: any): Promise<void> {
	const { id } = destination;
	const { stdout: networks } = await executeDockerCmd({
		dockerId: id,
		command: `docker ps -a --filter name=coolify-proxy --format '{{json .Networks}}'`
	});
	const configuredNetworks = networks.replace(/"/g, '').replace('\n', '').split(',');
	if (!configuredNetworks.includes(destination.network)) {
		await executeDockerCmd({
			dockerId: destination.id,
			command: `docker network connect ${destination.network} coolify-proxy`
		});
	}
}

export async function stopTraefikProxy(
	id: string
): Promise<{ stdout: string; stderr: string } | Error> {
	const found = await checkContainer({ dockerId: id, container: 'coolify-proxy' });
	await prisma.destinationDocker.update({
		where: { id },
		data: { isCoolifyProxyUsed: false }
	});
	const { id: settingsId } = await prisma.setting.findFirst({});
	await prisma.setting.update({ where: { id: settingsId }, data: { proxyHash: null } });
	try {
		if (found) {
			await executeDockerCmd({
				dockerId: id,
				command: `docker stop -t 0 coolify-proxy && docker rm coolify-proxy`
			});
		}
	} catch (error) {
		return error;
	}
}

export async function listSettings(): Promise<any> {
	const settings = await prisma.setting.findFirst({});
	if (settings.proxyPassword) settings.proxyPassword = decrypt(settings.proxyPassword);
	return settings;
}

export function generatePassword({
	length = 24,
	symbols = false,
	isHex = false
}: { length?: number; symbols?: boolean; isHex?: boolean } | null): string {
	if (isHex) {
		return crypto.randomBytes(length).toString('hex');
	}
	const password = generator.generate({
		length,
		numbers: true,
		strict: true,
		symbols
	});

	return password;
}

type DatabaseConfiguration = {
	volume: string;
	image: string;
	command?: string;
	ulimits: Record<string, unknown>;
	privatePort: number;
	environmentVariables: {
		MYSQL_DATABASE: string;
		MYSQL_PASSWORD: string;
		MYSQL_ROOT_USER: string;
		MYSQL_USER: string;
		MYSQL_ROOT_PASSWORD: string;
	};
}
	| {
			volume: string;
			image: string;
			command?: string;
			ulimits: Record<string, unknown>;
			privatePort: number;
			environmentVariables: {
				MONGO_INITDB_ROOT_USERNAME?: string;
				MONGO_INITDB_ROOT_PASSWORD?: string;
				MONGODB_ROOT_USER?: string;
				MONGODB_ROOT_PASSWORD?: string;
			};
	  }
	| {
			volume: string;
			image: string;
			command?: string;
			ulimits: Record<string, unknown>;
			privatePort: number;
			environmentVariables: {
				MARIADB_ROOT_USER: string;
				MARIADB_ROOT_PASSWORD: string;
				MARIADB_USER: string;
				MARIADB_PASSWORD: string;
				MARIADB_DATABASE: string;
			};
	  }
	| {
		volume: string;
		image: string;
		command?: string;
		ulimits: Record<string, unknown>;
		privatePort: number;
		environmentVariables: {
			POSTGRES_PASSWORD?: string;
			POSTGRES_USER?: string;
			POSTGRES_DB?: string;
			POSTGRESQL_POSTGRES_PASSWORD?: string;
			POSTGRESQL_USERNAME?: string;
			POSTGRESQL_PASSWORD?: string;
			POSTGRESQL_DATABASE?: string;
		};
	}
	| {
		volume: string;
		image: string;
		command?: string;
		ulimits: Record<string, unknown>;
		privatePort: number;
		environmentVariables: {
			REDIS_AOF_ENABLED: string;
			REDIS_PASSWORD: string;
		};
	}
	| {
		volume: string;
		image: string;
		command?: string;
		ulimits: Record<string, unknown>;
		privatePort: number;
		environmentVariables: {
			COUCHDB_PASSWORD: string;
			COUCHDB_USER: string;
		};
	}
	| {
		volume: string;
		image: string;
		command?: string;
		ulimits: Record<string, unknown>;
		privatePort: number;
		environmentVariables: {
			EDGEDB_SERVER_PASSWORD: string;
			EDGEDB_SERVER_USER: string;
			EDGEDB_SERVER_DATABASE: string;
			EDGEDB_SERVER_TLS_CERT_MODE: string;
		};
	}
export function generateDatabaseConfiguration(database: any, arch: string): DatabaseConfiguration {
	const {
		id,
		dbUser,
		dbUserPassword,
		rootUser,
		rootUserPassword,
		defaultDatabase,
		version,
		type,
	} = database;
	const baseImage = getDatabaseImage(type, arch);
	if (type === 'mysql') {
		const configuration = {
			privatePort: 3306,
			environmentVariables: {
				MYSQL_USER: dbUser,
				MYSQL_PASSWORD: dbUserPassword,
				MYSQL_ROOT_PASSWORD: rootUserPassword,
				MYSQL_ROOT_USER: rootUser,
				MYSQL_DATABASE: defaultDatabase
			},
			image: `${baseImage}:${version}`,
			volume: `${id}-${type}-data:/bitnami/mysql/data`,
			ulimits: {}
		};
		if (isARM(arch)) {
			configuration.volume = `${id}-${type}-data:/var/lib/mysql`;
		}
		return configuration;
	} else if (type === 'mariadb') {
		const configuration: DatabaseConfiguration = {
			privatePort: 3306,
			environmentVariables: {
				MARIADB_ROOT_USER: rootUser,
				MARIADB_ROOT_PASSWORD: rootUserPassword,
				MARIADB_USER: dbUser,
				MARIADB_PASSWORD: dbUserPassword,
				MARIADB_DATABASE: defaultDatabase
			},
			image: `${baseImage}:${version}`,
			volume: `${id}-${type}-data:/bitnami/mariadb`,
			ulimits: {}
		};
		if (isARM(arch)) {
			configuration.volume = `${id}-${type}-data:/var/lib/mysql`;
		}
		return configuration;
	} else if (type === 'mongodb') {
		const configuration: DatabaseConfiguration = {
			privatePort: 27017,
			environmentVariables: {
				MONGODB_ROOT_USER: rootUser,
				MONGODB_ROOT_PASSWORD: rootUserPassword
			},
			image: `${baseImage}:${version}`,
			volume: `${id}-${type}-data:/bitnami/mongodb`,
			ulimits: {}
		};
		if (isARM(arch)) {
			configuration.environmentVariables = {
				MONGO_INITDB_ROOT_USERNAME: rootUser,
				MONGO_INITDB_ROOT_PASSWORD: rootUserPassword
			};
			configuration.volume = `${id}-${type}-data:/data/db`;
		}
		return configuration;
	} else if (type === 'postgresql') {
		const configuration: DatabaseConfiguration = {
			privatePort: 5432,
			environmentVariables: {
				POSTGRESQL_POSTGRES_PASSWORD: rootUserPassword,
				POSTGRESQL_PASSWORD: dbUserPassword,
				POSTGRESQL_USERNAME: dbUser,
				POSTGRESQL_DATABASE: defaultDatabase
			},
			image: `${baseImage}:${version}`,
			volume: `${id}-${type}-data:/bitnami/postgresql`,
			ulimits: {}
		};
		if (isARM(arch)) {
			configuration.volume = `${id}-${type}-data:/var/lib/postgresql`;
			configuration.environmentVariables = {
				POSTGRES_PASSWORD: dbUserPassword,
				POSTGRES_USER: dbUser,
				POSTGRES_DB: defaultDatabase
			};
		}
		return configuration;
	} else if (type === 'redis') {
		const { settings: { appendOnly } } = database;
		const configuration: DatabaseConfiguration = {
			privatePort: 6379,
			command: undefined,
			environmentVariables: {
				REDIS_PASSWORD: dbUserPassword,
				REDIS_AOF_ENABLED: appendOnly ? 'yes' : 'no'
			},
			image: `${baseImage}:${version}`,
			volume: `${id}-${type}-data:/bitnami/redis/data`,
			ulimits: {}
		};
		if (isARM(arch)) {
			configuration.volume = `${id}-${type}-data:/data`;
			configuration.command = `/usr/local/bin/redis-server --appendonly ${
				appendOnly ? 'yes' : 'no'
			} --requirepass ${dbUserPassword}`;
		}
		return configuration;
	} else if (type === 'couchdb') {
		const configuration: DatabaseConfiguration = {
			privatePort: 5984,
			environmentVariables: {
				COUCHDB_PASSWORD: dbUserPassword,
				COUCHDB_USER: dbUser
			},
			image: `${baseImage}:${version}`,
			volume: `${id}-${type}-data:/bitnami/couchdb`,
			ulimits: {}
		};
		if (isARM(arch)) {
			configuration.volume = `${id}-${type}-data:/opt/couchdb/data`;
		}
		return configuration
	} else if (type === 'edgedb') {
		const configuration: DatabaseConfiguration = {
			privatePort: 5656,
			environmentVariables: {
				EDGEDB_SERVER_PASSWORD: rootUserPassword,
				EDGEDB_SERVER_USER: rootUser,
				EDGEDB_SERVER_DATABASE: defaultDatabase,
				EDGEDB_SERVER_TLS_CERT_MODE: 'generate_self_signed'
			},
			image: `${baseImage}:${version}`,
			volume: `${id}-${type}-data:/var/lib/edgedb/data`,
			ulimits: {}
		};
		return configuration
	}
}
export function isARM(arch: string) {
	if (arch === 'arm' || arch === 'arm64') {
		return true;
	}
	return false;
}
export function getDatabaseImage(type: string, arch: string): string {
	const found = supportedDatabaseTypesAndVersions.find((t) => t.name === type);
	if (found) {
		if (isARM(arch)) {
			return found.baseImageARM || found.baseImage;
		}
		return found.baseImage;
	}
	return '';
}

export function getDatabaseVersions(type: string, arch: string): string[] {
	const found = supportedDatabaseTypesAndVersions.find((t) => t.name === type);
	if (found) {
		if (isARM(arch)) {
			return found.versionsARM || found.versions;
		}
		return found.versions;
	}
	return [];
}

export type ComposeFile = {
	version: ComposerFileVersion;
	services: Record<string, ComposeFileService>;
	networks: Record<string, ComposeFileNetwork>;
	volumes?: Record<string, ComposeFileVolume>;
};

export type ComposeFileService = {
	container_name: string;
	image?: string;
	networks: string[];
	environment?: Record<string, unknown>;
	volumes?: string[];
	ulimits?: unknown;
	labels?: string[];
	env_file?: string[];
	extra_hosts?: string[];
	restart: ComposeFileRestartOption;
	depends_on?: string[];
	command?: string;
	ports?: string[];
	build?:
		| {
				context: string;
				dockerfile: string;
				args?: Record<string, unknown>;
		  }
		| string;
	deploy?: {
		restart_policy?: {
			condition?: string;
			delay?: string;
			max_attempts?: number;
			window?: string;
		};
	};
};

export type ComposerFileVersion =
	| '3.8'
	| '3.7'
	| '3.6'
	| '3.5'
	| '3.4'
	| '3.3'
	| '3.2'
	| '3.1'
	| '3.0'
	| '2.4'
	| '2.3'
	| '2.2'
	| '2.1'
	| '2.0';

export type ComposeFileRestartOption = 'no' | 'always' | 'on-failure' | 'unless-stopped';

export type ComposeFileNetwork = {
	external: boolean;
};

export type ComposeFileVolume = {
	external?: boolean;
	name?: string;
};

export async function makeLabelForStandaloneDatabase({ id, image, volume }) {
	const database = await prisma.database.findFirst({ where: { id } });
	delete database.destinationDockerId;
	delete database.createdAt;
	delete database.updatedAt;
	return [
		'coolify.managed=true',
		`coolify.version=${version}`,
		`coolify.type=standalone-database`,
		`coolify.configuration=${base64Encode(
			JSON.stringify({
				version,
				image,
				volume,
				...database
			})
		)}`
	];
}
export const createDirectories = async ({
	repository,
	buildId
}: {
	repository: string;
	buildId: string;
}): Promise<{ workdir: string; repodir: string }> => {
	const repodir = `/tmp/build-sources/${repository}/`;
	const workdir = `/tmp/build-sources/${repository}/${buildId}`;
	let workdirFound = false;
	try {
		workdirFound = !!(await fs.stat(workdir));
	} catch (error) {}
	if (workdirFound) {
		await asyncExecShell(`rm -fr ${workdir}`);
	}
	await asyncExecShell(`mkdir -p ${workdir}`);
	return {
		workdir,
		repodir
	};
};

export async function stopDatabaseContainer(database: any): Promise<boolean> {
	let everStarted = false;
	const {
		id,
		destinationDockerId,
		destinationDocker: { engine, id: dockerId }
	} = database;
	if (destinationDockerId) {
		try {
			const { stdout } = await executeDockerCmd({
				dockerId,
				command: `docker inspect --format '{{json .State}}' ${id}`
			});

			if (stdout) {
				everStarted = true;
				await removeContainer({ id, dockerId });
			}
		} catch (error) {
			//
		}
	}
	return everStarted;
}

export async function stopTcpHttpProxy(
	id: string,
	destinationDocker: any,
	publicPort: number,
	forceName: string = null
): Promise<{ stdout: string; stderr: string } | Error> {
	const { id: dockerId } = destinationDocker;
	let container = `${id}-${publicPort}`;
	if (forceName) container = forceName;
	const found = await checkContainer({ dockerId, container });
	try {
		if (found) {
			return await executeDockerCmd({
				dockerId,
				command: `docker stop -t 0 ${container} && docker rm ${container}`
			});
		}
	} catch (error) {
		return error;
	}
}

export async function updatePasswordInDb(database, user, newPassword, isRoot) {
	const {
		id,
		type,
		rootUser,
		rootUserPassword,
		dbUser,
		dbUserPassword,
		defaultDatabase,
		destinationDockerId,
		destinationDocker: { id: dockerId }
	} = database;
	if (destinationDockerId) {
		if (type === 'mysql') {
			await executeDockerCmd({
				dockerId,
				command: `docker exec ${id} mysql -u ${rootUser} -p${rootUserPassword} -e \"ALTER USER '${user}'@'%' IDENTIFIED WITH caching_sha2_password BY '${newPassword}';\"`
			});
		} else if (type === 'mariadb') {
			await executeDockerCmd({
				dockerId,
				command: `docker exec ${id} mysql -u ${rootUser} -p${rootUserPassword} -e \"SET PASSWORD FOR '${user}'@'%' = PASSWORD('${newPassword}');\"`
			});
		} else if (type === 'postgresql') {
			if (isRoot) {
				await executeDockerCmd({
					dockerId,
					command: `docker exec ${id} psql postgresql://postgres:${rootUserPassword}@${id}:5432/${defaultDatabase} -c "ALTER role postgres WITH PASSWORD '${newPassword}'"`
				});
			} else {
				await executeDockerCmd({
					dockerId,
					command: `docker exec ${id} psql postgresql://${dbUser}:${dbUserPassword}@${id}:5432/${defaultDatabase} -c "ALTER role ${user} WITH PASSWORD '${newPassword}'"`
				});
			}
		} else if (type === 'mongodb') {
			await executeDockerCmd({
				dockerId,
				command: `docker exec ${id} mongo 'mongodb://${rootUser}:${rootUserPassword}@${id}:27017/admin?readPreference=primary&ssl=false' --eval "db.changeUserPassword('${user}','${newPassword}')"`
			});
		} else if (type === 'redis') {
			await executeDockerCmd({
				dockerId,
				command: `docker exec ${id} redis-cli -u redis://${dbUserPassword}@${id}:6379 --raw CONFIG SET requirepass ${newPassword}`
			});
		}
	}
}
<<<<<<< HEAD
export async function checkExposedPort({
	id,
	configuredPort,
	exposePort,
	dockerId,
	remoteIpAddress
}: {
	id: string;
	configuredPort?: number;
	exposePort: number;
	dockerId: string;
	remoteIpAddress?: string;
}) {
=======
export async function checkExposedPort({ id, configuredPort, exposePort, engine, remoteEngine, remoteIpAddress }: { id: string, configuredPort?: number, exposePort: number, engine: string, remoteEngine: boolean, remoteIpAddress?: string }) {
>>>>>>> ef91441c
	if (exposePort < 1024 || exposePort > 65535) {
		throw { status: 500, message: `Exposed Port needs to be between 1024 and 65535.` };
	}
	if (configuredPort) {
		if (configuredPort !== exposePort) {
			const availablePort = await getFreeExposedPort(id, exposePort, engine, remoteEngine, remoteIpAddress);
			if (availablePort.toString() !== exposePort.toString()) {
				throw { status: 500, message: `Port ${exposePort} is already in use.` };
			}
		}
	} else {
		const availablePort = await getFreeExposedPort(id, exposePort, engine, remoteEngine, remoteIpAddress);
		if (availablePort.toString() !== exposePort.toString()) {
			throw { status: 500, message: `Port ${exposePort} is already in use.` };
		}
	}
}
export async function getFreeExposedPort(id, exposePort, engine, remoteEngine, remoteIpAddress) {
	const { default: checkPort } = await import('is-port-reachable');
<<<<<<< HEAD
	const applicationUsed = await (
		await prisma.application.findMany({
			where: { exposePort: { not: null }, id: { not: id }, destinationDockerId: dockerId },
			select: { exposePort: true }
		})
	).map((a) => a.exposePort);
	const serviceUsed = await (
		await prisma.service.findMany({
			where: { exposePort: { not: null }, id: { not: id }, destinationDockerId: dockerId },
			select: { exposePort: true }
		})
	).map((a) => a.exposePort);
	const usedPorts = [...applicationUsed, ...serviceUsed];
	if (usedPorts.includes(exposePort)) {
		return false;
	}
	const found = await checkPort(exposePort, { host: remoteIpAddress || 'localhost' });
	if (!found) {
		return exposePort;
	}
	return false;
=======
	if (remoteEngine) {
		const applicationUsed = await (
			await prisma.application.findMany({
				where: { exposePort: { not: null }, id: { not: id }, destinationDocker: { remoteIpAddress } },
				select: { exposePort: true }
			})
		).map((a) => a.exposePort);
		const serviceUsed = await (
			await prisma.service.findMany({
				where: { exposePort: { not: null }, id: { not: id }, destinationDocker: { remoteIpAddress } },
				select: { exposePort: true }
			})
		).map((a) => a.exposePort);
		const usedPorts = [...applicationUsed, ...serviceUsed];
		if (usedPorts.includes(exposePort)) {
			return false
		}
		const found = await checkPort(exposePort, { host: remoteIpAddress });
		if (!found) {
			return exposePort
		}
		return false
	} else {
		const applicationUsed = await (
			await prisma.application.findMany({
				where: { exposePort: { not: null }, id: { not: id }, destinationDocker: { engine } },
				select: { exposePort: true }
			})
		).map((a) => a.exposePort);
		const serviceUsed = await (
			await prisma.service.findMany({
				where: { exposePort: { not: null }, id: { not: id }, destinationDocker: { engine } },
				select: { exposePort: true }
			})
		).map((a) => a.exposePort);
		const usedPorts = [...applicationUsed, ...serviceUsed];
		if (usedPorts.includes(exposePort)) {
			return false
		}
		const found = await checkPort(exposePort, { host: 'localhost' });
		if (!found) {
			return exposePort
		}
		return false
	}
>>>>>>> ef91441c
}
export function generateRangeArray(start, end) {
	return Array.from({ length: end - start }, (v, k) => k + start);
}
export async function getFreePublicPort({ id, remoteEngine, engine, remoteIpAddress }) {
	const { default: isReachable } = await import('is-port-reachable');
	const data = await prisma.setting.findFirst();
	const { minPort, maxPort } = data;
<<<<<<< HEAD
	const dbUsed = await (
		await prisma.database.findMany({
			where: { publicPort: { not: null }, id: { not: id }, destinationDockerId: dockerId },
			select: { publicPort: true }
		})
	).map((a) => a.publicPort);
	const wpFtpUsed = await (
		await prisma.wordpress.findMany({
			where: {
				ftpPublicPort: { not: null },
				id: { not: id },
				service: { destinationDockerId: dockerId }
			},
			select: { ftpPublicPort: true }
		})
	).map((a) => a.ftpPublicPort);
	const wpUsed = await (
		await prisma.wordpress.findMany({
			where: {
				mysqlPublicPort: { not: null },
				id: { not: id },
				service: { destinationDockerId: dockerId }
			},
			select: { mysqlPublicPort: true }
		})
	).map((a) => a.mysqlPublicPort);
	const minioUsed = await (
		await prisma.minio.findMany({
			where: {
				publicPort: { not: null },
				id: { not: id },
				service: { destinationDockerId: dockerId }
			},
			select: { publicPort: true }
		})
	).map((a) => a.publicPort);
	const usedPorts = [...dbUsed, ...wpFtpUsed, ...wpUsed, ...minioUsed];
	const range = generateRangeArray(minPort, maxPort);
	const availablePorts = range.filter((port) => !usedPorts.includes(port));
	for (const port of availablePorts) {
		const found = await isReachable(port, { host: 'localhost' });
		if (!found) {
			return port;
=======
	if (remoteEngine) {
		const dbUsed = await (
			await prisma.database.findMany({
				where: { publicPort: { not: null }, id: { not: id }, destinationDocker: { remoteIpAddress } },
				select: { publicPort: true }
			})
		).map((a) => a.publicPort);
		const wpFtpUsed = await (
			await prisma.wordpress.findMany({
				where: { ftpPublicPort: { not: null }, id: { not: id }, service: { destinationDocker: { remoteIpAddress } } },
				select: { ftpPublicPort: true }
			})
		).map((a) => a.ftpPublicPort);
		const wpUsed = await (
			await prisma.wordpress.findMany({
				where: { mysqlPublicPort: { not: null }, id: { not: id }, service: { destinationDocker: { remoteIpAddress } } },
				select: { mysqlPublicPort: true }
			})
		).map((a) => a.mysqlPublicPort);
		const minioUsed = await (
			await prisma.minio.findMany({
				where: { publicPort: { not: null }, id: { not: id }, service: { destinationDocker: { remoteIpAddress } } },
				select: { publicPort: true }
			})
		).map((a) => a.publicPort);
		const usedPorts = [...dbUsed, ...wpFtpUsed, ...wpUsed, ...minioUsed];
		const range = generateRangeArray(minPort, maxPort)
		const availablePorts = range.filter(port => !usedPorts.includes(port))
		for (const port of availablePorts) {
			const found = await isReachable(port, { host: remoteIpAddress })
			if (!found) {
				return port
			}
		}
		return false
	} else {
		const dbUsed = await (
			await prisma.database.findMany({
				where: { publicPort: { not: null }, id: { not: id }, destinationDocker: { engine } },
				select: { publicPort: true }
			})
		).map((a) => a.publicPort);
		const wpFtpUsed = await (
			await prisma.wordpress.findMany({
				where: { ftpPublicPort: { not: null }, id: { not: id }, service: { destinationDocker: { engine } } },
				select: { ftpPublicPort: true }
			})
		).map((a) => a.ftpPublicPort);
		const wpUsed = await (
			await prisma.wordpress.findMany({
				where: { mysqlPublicPort: { not: null }, id: { not: id }, service: { destinationDocker: { engine } } },
				select: { mysqlPublicPort: true }
			})
		).map((a) => a.mysqlPublicPort);
		const minioUsed = await (
			await prisma.minio.findMany({
				where: { publicPort: { not: null }, id: { not: id }, service: { destinationDocker: { engine } } },
				select: { publicPort: true }
			})
		).map((a) => a.publicPort);
		const usedPorts = [...dbUsed, ...wpFtpUsed, ...wpUsed, ...minioUsed];
		const range = generateRangeArray(minPort, maxPort)
		const availablePorts = range.filter(port => !usedPorts.includes(port))
		for (const port of availablePorts) {
			const found = await isReachable(port, { host: 'localhost' })
			if (!found) {
				return port
			}
>>>>>>> ef91441c
		}
		return false
	}
<<<<<<< HEAD
	return false;
=======
>>>>>>> ef91441c
}

export async function startTraefikTCPProxy(
	destinationDocker: any,
	id: string,
	publicPort: number,
	privatePort: number,
	type?: string
): Promise<{ stdout: string; stderr: string } | Error> {
	const { network, id: dockerId, remoteEngine } = destinationDocker;
	const container = `${id}-${publicPort}`;
	const found = await checkContainer({ dockerId, container, remove: true });
	const { ipv4, ipv6 } = await listSettings();

	let dependentId = id;
	if (type === 'wordpressftp') dependentId = `${id}-ftp`;
	const foundDependentContainer = await checkContainer({
		dockerId,
		container: dependentId,
		remove: true
	});
	try {
		if (foundDependentContainer && !found) {
			const { stdout: Config } = await executeDockerCmd({
				dockerId,
				command: `docker network inspect ${network} --format '{{json .IPAM.Config }}'`
			});

			const ip = JSON.parse(Config)[0].Gateway;
			let traefikUrl = otherTraefikEndpoint;
			if (remoteEngine) {
				let ip = null;
				if (isDev) {
					ip = getAPIUrl();
				} else {
					ip = `http://${ipv4 || ipv6}:3000`;
				}
				traefikUrl = `${ip}/webhooks/traefik/other.json`;
			}
			const tcpProxy = {
				version: '3.8',
				services: {
					[`${id}-${publicPort}`]: {
						container_name: container,
						image: defaultTraefikImage,
						command: [
							`--entrypoints.tcp.address=:${publicPort}`,
							`--entryPoints.tcp.forwardedHeaders.insecure=true`,
							`--providers.http.endpoint=${traefikUrl}?id=${id}&privatePort=${privatePort}&publicPort=${publicPort}&type=tcp&address=${dependentId}`,
							'--providers.http.pollTimeout=2s',
							'--log.level=error'
						],
						ports: [`${publicPort}:${publicPort}`],
						extra_hosts: ['host.docker.internal:host-gateway', `host.docker.internal: ${ip}`],
						volumes: ['/var/run/docker.sock:/var/run/docker.sock'],
						networks: ['coolify-infra', network]
					}
				},
				networks: {
					[network]: {
						external: false,
						name: network
					},
					'coolify-infra': {
						external: false,
						name: 'coolify-infra'
					}
				}
			};
			await fs.writeFile(`/tmp/docker-compose-${id}.yaml`, yaml.dump(tcpProxy));
			await executeDockerCmd({
				dockerId,
				command: `docker compose -f /tmp/docker-compose-${id}.yaml up -d`
			});
			await fs.rm(`/tmp/docker-compose-${id}.yaml`);
		}
		if (!foundDependentContainer && found) {
			await executeDockerCmd({
				dockerId,
				command: `docker stop -t 0 ${container} && docker rm ${container}`
			});
		}
	} catch (error) {
		return error;
	}
}

export async function getServiceFromDB({
	id,
	teamId
}: {
	id: string;
	teamId: string;
}): Promise<any> {
	const settings = await prisma.setting.findFirst();
	const body = await prisma.service.findFirst({
		where: { id, teams: { some: { id: teamId === '0' ? undefined : teamId } } },
		include: includeServices
	});
	let { type } = body;
	type = fixType(type);

	if (body?.serviceSecret.length > 0) {
		body.serviceSecret = body.serviceSecret.map((s) => {
			s.value = decrypt(s.value);
			return s;
		});
	}

	body[type] = { ...body[type], ...getUpdateableFields(type, body[type]) };
	return { ...body, settings };
}

export function getServiceImage(type: string): string {
	const found = supportedServiceTypesAndVersions.find((t) => t.name === type);
	if (found) {
		return found.baseImage;
	}
	return '';
}

export function getServiceImages(type: string): string[] {
	const found = supportedServiceTypesAndVersions.find((t) => t.name === type);
	if (found) {
		return found.images;
	}
	return [];
}

export function saveUpdateableFields(type: string, data: any) {
	const update = {};
	if (type && serviceFields[type]) {
		serviceFields[type].map((k) => {
			let temp = data[k.name];
			if (temp) {
				if (k.isEncrypted) {
					temp = encrypt(temp);
				}
				if (k.isLowerCase) {
					temp = temp.toLowerCase();
				}
				if (k.isNumber) {
					temp = Number(temp);
				}
				if (k.isBoolean) {
					temp = Boolean(temp);
				}
			}
			if (k.isNumber && temp === '') {
				temp = null;
			}
			update[k.name] = temp;
		});
	}
	return update;
}

export function getUpdateableFields(type: string, data: any) {
	const update = {};
	if (type && serviceFields[type]) {
		serviceFields[type].map((k) => {
			let temp = data[k.name];
			if (temp) {
				if (k.isEncrypted) {
					temp = decrypt(temp);
				}
				update[k.name] = temp;
			}
			update[k.name] = temp;
		});
	}
	return update;
}

export function fixType(type) {
	// Hack to fix the type case sensitivity...
	if (type === 'plausibleanalytics') type = 'plausibleAnalytics';
	if (type === 'meilisearch') type = 'meiliSearch';
	return type;
}

export const getServiceMainPort = (service: string) => {
	const serviceType = supportedServiceTypesAndVersions.find((s) => s.name === service);
	if (serviceType) {
		return serviceType.ports.main;
	}
	return null;
};

export function makeLabelForServices(type) {
	return [
		'coolify.managed=true',
		`coolify.version=${version}`,
		`coolify.type=service`,
		`coolify.service.type=${type}`
	];
}
export function errorHandler({
	status = 500,
	message = 'Unknown error.'
}: {
	status: number;
	message: string | any;
}) {
	if (message.message) message = message.message;
	throw { status, message };
}
export async function generateSshKeyPair(): Promise<{ publicKey: string; privateKey: string }> {
	return await new Promise((resolve, reject) => {
		forge.pki.rsa.generateKeyPair({ bits: 4096, workers: -1 }, function (err, keys) {
			if (keys) {
				resolve({
					publicKey: forge.ssh.publicKeyToOpenSSH(keys.publicKey),
					privateKey: forge.ssh.privateKeyToOpenSSH(keys.privateKey)
				});
			} else {
				reject(keys);
			}
		});
	});
}

export async function stopBuild(buildId, applicationId) {
	let count = 0;
	await new Promise<void>(async (resolve, reject) => {
		const { destinationDockerId, status } = await prisma.build.findFirst({
			where: { id: buildId }
		});
		const { id: dockerId } = await prisma.destinationDocker.findFirst({
			where: { id: destinationDockerId }
		});
		const interval = setInterval(async () => {
			try {
				if (status === 'failed' || status === 'canceled') {
					clearInterval(interval);
					return resolve();
				}
				if (count > 15) {
					clearInterval(interval);
					if (scheduler.workers.has('deployApplication')) {
						scheduler.workers.get('deployApplication').postMessage('cancel');
					}
					await cleanupDB(buildId, applicationId);
					return reject(new Error('Deployment canceled.'));
				}
				const { stdout: buildContainers } = await executeDockerCmd({
					dockerId,
					command: `docker container ls --filter "label=coolify.buildId=${buildId}" --format '{{json .}}'`
				});
				if (buildContainers) {
					const containersArray = buildContainers.trim().split('\n');
					for (const container of containersArray) {
						const containerObj = JSON.parse(container);
						const id = containerObj.ID;
						if (!containerObj.Names.startsWith(`${applicationId} `)) {
							await removeContainer({ id, dockerId });
							clearInterval(interval);
							if (scheduler.workers.has('deployApplication')) {
								scheduler.workers.get('deployApplication').postMessage('cancel');
							}
							await cleanupDB(buildId, applicationId);
							return resolve();
						}
					}
				}
				count++;
			} catch (error) {}
		}, 100);
	});
}

async function cleanupDB(buildId: string, applicationId: string) {
	const data = await prisma.build.findUnique({ where: { id: buildId } });
	if (data?.status === 'queued' || data?.status === 'running') {
		await prisma.build.update({ where: { id: buildId }, data: { status: 'canceled' } });
	}
	await saveBuildLog({ line: 'Deployment canceled.', buildId, applicationId });
}

export function convertTolOldVolumeNames(type) {
	if (type === 'nocodb') {
		return 'nc';
	}
}

export async function cleanupDockerStorage(dockerId, lowDiskSpace, force) {
	// Cleanup old coolify images
	try {
		let { stdout: images } = await executeDockerCmd({
			dockerId,
			command: `docker images coollabsio/coolify --filter before="coollabsio/coolify:${version}" -q | xargs -r`
		});

		images = images.trim();
		if (images) {
			await executeDockerCmd({ dockerId, command: `docker rmi -f ${images}" -q | xargs -r` });
		}
	} catch (error) {}
	if (lowDiskSpace || force) {
		if (isDev) {
			if (!force) console.log(`[DEV MODE] Low disk space: ${lowDiskSpace}`);
			return;
		}
		try {
			await executeDockerCmd({
				dockerId,
				command: `docker container prune -f --filter "label=coolify.managed=true"`
			});
		} catch (error) {}
		try {
			await executeDockerCmd({ dockerId, command: `docker image prune -f` });
		} catch (error) {}
		try {
			await executeDockerCmd({ dockerId, command: `docker image prune -a -f` });
		} catch (error) {}
		// Cleanup build caches
		try {
			await executeDockerCmd({ dockerId, command: `docker builder prune -a -f` });
		} catch (error) {}
	}
}

export function persistentVolumes(id, persistentStorage, config) {
	let volumeSet = new Set();
	if (Object.keys(config).length > 0) {
		for (const [key, value] of Object.entries(config)) {
			if (value.volumes) {
				for (const volume of value.volumes) {
					volumeSet.add(volume);
				}
			}
		}
	}
	const volumesArray = Array.from(volumeSet);
	const persistentVolume =
		persistentStorage?.map((storage) => {
			return `${id}${storage.path.replace(/\//gi, '-')}:${storage.path}`;
		}) || [];

	let volumes = [...persistentVolume];
	if (volumesArray) volumes = [...volumesArray, ...volumes];
	const composeVolumes =
		(volumes.length > 0 &&
			volumes.map((volume) => {
				return {
					[`${volume.split(':')[0]}`]: {
						name: volume.split(':')[0]
					}
				};
			})) ||
		[];

	const volumeMounts = Object.assign({}, ...composeVolumes) || {};
	return { volumeMounts };
}
export function defaultComposeConfiguration(network: string): any {
	return {
		networks: [network],
		restart: 'on-failure',
		deploy: {
			restart_policy: {
				condition: 'on-failure',
				delay: '5s',
				max_attempts: 10,
				window: '120s'
			}
		}
	};
}
export function decryptApplication(application: any) {
	if (application) {
		if (application?.gitSource?.githubApp?.clientSecret) {
			application.gitSource.githubApp.clientSecret =
				decrypt(application.gitSource.githubApp.clientSecret) || null;
		}
		if (application?.gitSource?.githubApp?.webhookSecret) {
			application.gitSource.githubApp.webhookSecret =
				decrypt(application.gitSource.githubApp.webhookSecret) || null;
		}
		if (application?.gitSource?.githubApp?.privateKey) {
			application.gitSource.githubApp.privateKey =
				decrypt(application.gitSource.githubApp.privateKey) || null;
		}
		if (application?.gitSource?.gitlabApp?.appSecret) {
			application.gitSource.gitlabApp.appSecret =
				decrypt(application.gitSource.gitlabApp.appSecret) || null;
		}
		if (application?.secrets.length > 0) {
			application.secrets = application.secrets.map((s: any) => {
				s.value = decrypt(s.value) || null;
				return s;
			});
		}

		return application;
	}
}<|MERGE_RESOLUTION|>--- conflicted
+++ resolved
@@ -547,24 +547,6 @@
 	}
 	return await fs.writeFile(`${homedir}/.ssh/config`, sshConfig.stringify(config));
 }
-<<<<<<< HEAD
-export async function executeDockerCmd({
-	debug,
-	buildId,
-	applicationId,
-	dockerId,
-	command
-}: {
-	debug?: boolean;
-	buildId?: string;
-	applicationId?: string;
-	dockerId: string;
-	command: string;
-}): Promise<any> {
-	let { remoteEngine, remoteIpAddress, engine } = await prisma.destinationDocker.findUnique({
-		where: { id: dockerId }
-	});
-=======
 export async function executeSSHCmd({ dockerId, command }) {
 	const { execaCommand } = await import('execa')
 	let { remoteEngine, remoteIpAddress, engine, remoteUser } = await prisma.destinationDocker.findUnique({ where: { id: dockerId } })
@@ -585,7 +567,6 @@
 export async function executeDockerCmd({ debug, buildId, applicationId, dockerId, command }: { debug?: boolean, buildId?: string, applicationId?: string, dockerId: string, command: string }): Promise<any> {
 	const { execaCommand } = await import('execa')
 	let { remoteEngine, remoteIpAddress, engine, remoteUser } = await prisma.destinationDocker.findUnique({ where: { id: dockerId } })
->>>>>>> ef91441c
 	if (remoteEngine) {
 		await createRemoteEngineConfiguration(dockerId);
 		engine = `ssh://${remoteIpAddress}`;
@@ -600,11 +581,7 @@
 	if (command.startsWith(`docker build --progress plain`)) {
 		return await asyncExecShellStream({ debug, buildId, applicationId, command, engine });
 	}
-<<<<<<< HEAD
-	return await asyncExecShell(`DOCKER_BUILDKIT=1 DOCKER_HOST="${engine}" ${command}`);
-=======
 	return await execaCommand(command, { env: { DOCKER_BUILDKIT: "1", DOCKER_HOST: engine }, shell: true })
->>>>>>> ef91441c
 }
 export async function startTraefikProxy(id: string): Promise<void> {
 	const { engine, network, remoteEngine, remoteIpAddress } =
@@ -1209,23 +1186,7 @@
 		}
 	}
 }
-<<<<<<< HEAD
-export async function checkExposedPort({
-	id,
-	configuredPort,
-	exposePort,
-	dockerId,
-	remoteIpAddress
-}: {
-	id: string;
-	configuredPort?: number;
-	exposePort: number;
-	dockerId: string;
-	remoteIpAddress?: string;
-}) {
-=======
 export async function checkExposedPort({ id, configuredPort, exposePort, engine, remoteEngine, remoteIpAddress }: { id: string, configuredPort?: number, exposePort: number, engine: string, remoteEngine: boolean, remoteIpAddress?: string }) {
->>>>>>> ef91441c
 	if (exposePort < 1024 || exposePort > 65535) {
 		throw { status: 500, message: `Exposed Port needs to be between 1024 and 65535.` };
 	}
@@ -1245,29 +1206,6 @@
 }
 export async function getFreeExposedPort(id, exposePort, engine, remoteEngine, remoteIpAddress) {
 	const { default: checkPort } = await import('is-port-reachable');
-<<<<<<< HEAD
-	const applicationUsed = await (
-		await prisma.application.findMany({
-			where: { exposePort: { not: null }, id: { not: id }, destinationDockerId: dockerId },
-			select: { exposePort: true }
-		})
-	).map((a) => a.exposePort);
-	const serviceUsed = await (
-		await prisma.service.findMany({
-			where: { exposePort: { not: null }, id: { not: id }, destinationDockerId: dockerId },
-			select: { exposePort: true }
-		})
-	).map((a) => a.exposePort);
-	const usedPorts = [...applicationUsed, ...serviceUsed];
-	if (usedPorts.includes(exposePort)) {
-		return false;
-	}
-	const found = await checkPort(exposePort, { host: remoteIpAddress || 'localhost' });
-	if (!found) {
-		return exposePort;
-	}
-	return false;
-=======
 	if (remoteEngine) {
 		const applicationUsed = await (
 			await prisma.application.findMany({
@@ -1313,7 +1251,6 @@
 		}
 		return false
 	}
->>>>>>> ef91441c
 }
 export function generateRangeArray(start, end) {
 	return Array.from({ length: end - start }, (v, k) => k + start);
@@ -1322,51 +1259,6 @@
 	const { default: isReachable } = await import('is-port-reachable');
 	const data = await prisma.setting.findFirst();
 	const { minPort, maxPort } = data;
-<<<<<<< HEAD
-	const dbUsed = await (
-		await prisma.database.findMany({
-			where: { publicPort: { not: null }, id: { not: id }, destinationDockerId: dockerId },
-			select: { publicPort: true }
-		})
-	).map((a) => a.publicPort);
-	const wpFtpUsed = await (
-		await prisma.wordpress.findMany({
-			where: {
-				ftpPublicPort: { not: null },
-				id: { not: id },
-				service: { destinationDockerId: dockerId }
-			},
-			select: { ftpPublicPort: true }
-		})
-	).map((a) => a.ftpPublicPort);
-	const wpUsed = await (
-		await prisma.wordpress.findMany({
-			where: {
-				mysqlPublicPort: { not: null },
-				id: { not: id },
-				service: { destinationDockerId: dockerId }
-			},
-			select: { mysqlPublicPort: true }
-		})
-	).map((a) => a.mysqlPublicPort);
-	const minioUsed = await (
-		await prisma.minio.findMany({
-			where: {
-				publicPort: { not: null },
-				id: { not: id },
-				service: { destinationDockerId: dockerId }
-			},
-			select: { publicPort: true }
-		})
-	).map((a) => a.publicPort);
-	const usedPorts = [...dbUsed, ...wpFtpUsed, ...wpUsed, ...minioUsed];
-	const range = generateRangeArray(minPort, maxPort);
-	const availablePorts = range.filter((port) => !usedPorts.includes(port));
-	for (const port of availablePorts) {
-		const found = await isReachable(port, { host: 'localhost' });
-		if (!found) {
-			return port;
-=======
 	if (remoteEngine) {
 		const dbUsed = await (
 			await prisma.database.findMany({
@@ -1435,14 +1327,9 @@
 			if (!found) {
 				return port
 			}
->>>>>>> ef91441c
 		}
 		return false
 	}
-<<<<<<< HEAD
-	return false;
-=======
->>>>>>> ef91441c
 }
 
 export async function startTraefikTCPProxy(
