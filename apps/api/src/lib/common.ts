import { exec } from 'node:child_process';
import util from 'util';
import fs from 'fs/promises';
import yaml from 'js-yaml';
import forge from 'node-forge';
import { uniqueNamesGenerator, adjectives, colors, animals } from 'unique-names-generator';
import type { Config } from 'unique-names-generator';
import generator from 'generate-password';
import crypto from 'crypto';
import { promises as dns } from 'dns';
import { PrismaClient } from '@prisma/client';
import cuid from 'cuid';
import os from 'os';
import sshConfig from 'ssh-config';

import { checkContainer, removeContainer } from './docker';
import { day } from './dayjs';
import * as serviceFields from './services/serviceFields';
import { saveBuildLog } from './buildPacks/common';
import { scheduler } from './scheduler';
import { supportedServiceTypesAndVersions } from './services/supportedVersions';
import { includeServices } from './services/common';

export const version = '3.10.1';
export const isDev = process.env.NODE_ENV === 'development';

const algorithm = 'aes-256-ctr';
const customConfig: Config = {
	dictionaries: [adjectives, colors, animals],
	style: 'capital',
	separator: ' ',
	length: 3
};

export const defaultProxyImage = `coolify-haproxy-alpine:latest`;
export const defaultProxyImageTcp = `coolify-haproxy-tcp-alpine:latest`;
export const defaultProxyImageHttp = `coolify-haproxy-http-alpine:latest`;
export const defaultTraefikImage = `traefik:v2.8`;
export function getAPIUrl() {
	if (process.env.GITPOD_WORKSPACE_URL) {
		const { href } = new URL(process.env.GITPOD_WORKSPACE_URL);
		const newURL = href.replace('https://', 'https://3001-').replace(/\/$/, '');
		return newURL;
	}
	if (process.env.CODESANDBOX_HOST) {
		return `https://${process.env.CODESANDBOX_HOST.replace(/\$PORT/, '3001')}`;
	}
	return isDev
		? 'https://kaname-png-coolify-vrgj9w6jq5x2xxxv-3001.githubpreview.dev'
		: 'https://kaname-png-coolify-vrgj9w6jq5x2xxxv-3000.githubpreview.dev';
}

export function getUIUrl() {
	if (process.env.GITPOD_WORKSPACE_URL) {
		const { href } = new URL(process.env.GITPOD_WORKSPACE_URL);
		const newURL = href.replace('https://', 'https://3000-').replace(/\/$/, '');
		return newURL;
	}
	if (process.env.CODESANDBOX_HOST) {
		return `https://${process.env.CODESANDBOX_HOST.replace(/\$PORT/, '3000')}`;
	}
	return 'https://kaname-png-coolify-vrgj9w6jq5x2xxxv-3000.githubpreview.dev';
}

const mainTraefikEndpoint = isDev
	? `${getAPIUrl()}/webhooks/traefik/main.json`
	: 'http://coolify:3000/webhooks/traefik/main.json';

const otherTraefikEndpoint = isDev
	? `${getAPIUrl()}/webhooks/traefik/other.json`
	: 'http://coolify:3000/webhooks/traefik/other.json';

export const uniqueName = (): string => uniqueNamesGenerator(customConfig);
export const asyncExecShell = util.promisify(exec);
export const asyncExecShellStream = async ({
	debug,
	buildId,
	applicationId,
	command,
	engine
}: {
	debug: boolean;
	buildId: string;
	applicationId: string;
	command: string;
	engine: string;
}) => {
	return await new Promise(async (resolve, reject) => {
		const { execaCommand } = await import('execa');
		const subprocess = execaCommand(command, {
			env: { DOCKER_BUILDKIT: '1', DOCKER_HOST: engine }
		});
		if (debug) {
			subprocess.stdout.on('data', async (data) => {
				const stdout = data.toString();
				const array = stdout.split('\n');
				for (const line of array) {
					if (line !== '\n' && line !== '') {
						await saveBuildLog({
							line: `${line.replace('\n', '')}`,
							buildId,
							applicationId
						});
					}
				}
			});
			subprocess.stderr.on('data', async (data) => {
				const stderr = data.toString();
				const array = stderr.split('\n');
				for (const line of array) {
					if (line !== '\n' && line !== '') {
						await saveBuildLog({
							line: `${line.replace('\n', '')}`,
							buildId,
							applicationId
						});
					}
				}
			});
		}
		subprocess.on('exit', async (code) => {
			await asyncSleep(1000);
			if (code === 0) {
				resolve(code);
			} else {
				reject(code);
			}
		});
	});
};

export const asyncSleep = (delay: number): Promise<unknown> =>
	new Promise((resolve) => setTimeout(resolve, delay));
export const prisma = new PrismaClient({
	errorFormat: 'minimal'
	// log: [
	// 	{
	// 	  emit: 'event',
	// 	  level: 'query',
	// 	},
	// 	{
	// 	  emit: 'stdout',
	// 	  level: 'error',
	// 	},
	// 	{
	// 	  emit: 'stdout',
	// 	  level: 'info',
	// 	},
	// 	{
	// 	  emit: 'stdout',
	// 	  level: 'warn',
	// 	},
	//   ],
});

// prisma.$on('query', (e) => {
// console.log({e})
// console.log('Query: ' + e.query)
// console.log('Params: ' + e.params)
// console.log('Duration: ' + e.duration + 'ms')
//   })
export const base64Encode = (text: string): string => {
	return Buffer.from(text).toString('base64');
};
export const base64Decode = (text: string): string => {
	return Buffer.from(text, 'base64').toString('ascii');
};
export const decrypt = (hashString: string) => {
	if (hashString) {
		try {
			const hash = JSON.parse(hashString);
			const decipher = crypto.createDecipheriv(
				algorithm,
				process.env['COOLIFY_SECRET_KEY'],
				Buffer.from(hash.iv, 'hex')
			);
			const decrpyted = Buffer.concat([
				decipher.update(Buffer.from(hash.content, 'hex')),
				decipher.final()
			]);
			return decrpyted.toString();
		} catch (error) {
			console.log({ decryptionError: error.message });
			return hashString;
		}
	}
};
export const encrypt = (text: string) => {
	if (text) {
		const iv = crypto.randomBytes(16);
		const cipher = crypto.createCipheriv(algorithm, process.env['COOLIFY_SECRET_KEY'], iv);
		const encrypted = Buffer.concat([cipher.update(text), cipher.final()]);
		return JSON.stringify({
			iv: iv.toString('hex'),
			content: encrypted.toString('hex')
		});
	}
};

export async function checkDoubleBranch(branch: string, projectId: number): Promise<boolean> {
	const applications = await prisma.application.findMany({ where: { branch, projectId } });
	return applications.length > 1;
}
export async function isDNSValid(hostname: any, domain: string): Promise<any> {
	const { isIP } = await import('is-ip');
	const { DNSServers } = await listSettings();
	if (DNSServers) {
		dns.setServers([...DNSServers.split(',')]);
	}
	let resolves = [];
	try {
		if (isIP(hostname)) {
			resolves = [hostname];
		} else {
			resolves = await dns.resolve4(hostname);
		}
	} catch (error) {
		throw 'Invalid DNS.';
	}

	try {
		let ipDomainFound = false;
		const dnsResolve = await dns.resolve4(domain);
		if (dnsResolve.length > 0) {
			for (const ip of dnsResolve) {
				if (resolves.includes(ip)) {
					ipDomainFound = true;
				}
			}
		}
		if (!ipDomainFound) throw false;
	} catch (error) {
		throw 'DNS not set';
	}
}

export function getDomain(domain: string): string {
	return domain?.replace('https://', '').replace('http://', '');
}

export async function isDomainConfigured({
	id,
	fqdn,
	checkOwn = false,
	remoteIpAddress = undefined
}: {
	id: string;
	fqdn: string;
	checkOwn?: boolean;
	remoteIpAddress?: string;
}): Promise<boolean> {
	const domain = getDomain(fqdn);
	const nakedDomain = domain.replace('www.', '');
	const foundApp = await prisma.application.findFirst({
		where: {
			OR: [
				{ fqdn: { endsWith: `//${nakedDomain}` } },
				{ fqdn: { endsWith: `//www.${nakedDomain}` } }
			],
			id: { not: id },
			destinationDocker: {
				remoteIpAddress
			}
		},
		select: { fqdn: true }
	});
	const foundService = await prisma.service.findFirst({
		where: {
			OR: [
				{ fqdn: { endsWith: `//${nakedDomain}` } },
				{ fqdn: { endsWith: `//www.${nakedDomain}` } },
				{ minio: { apiFqdn: { endsWith: `//${nakedDomain}` } } },
				{ minio: { apiFqdn: { endsWith: `//www.${nakedDomain}` } } }
			],
			id: { not: checkOwn ? undefined : id },
			destinationDocker: {
				remoteIpAddress
			}
		},
		select: { fqdn: true }
	});

	const coolifyFqdn = await prisma.setting.findFirst({
		where: {
			OR: [
				{ fqdn: { endsWith: `//${nakedDomain}` } },
				{ fqdn: { endsWith: `//www.${nakedDomain}` } }
			],
			id: { not: id }
		},
		select: { fqdn: true }
	});
	return !!(foundApp || foundService || coolifyFqdn);
}

export async function getContainerUsage(dockerId: string, container: string): Promise<any> {
	try {
		const { stdout } = await executeDockerCmd({
			dockerId,
			command: `docker container stats ${container} --no-stream --no-trunc --format "{{json .}}"`
		});
		return JSON.parse(stdout);
	} catch (err) {
		return {
			MemUsage: 0,
			CPUPerc: 0,
			NetIO: 0
		};
	}
}

export async function checkDomainsIsValidInDNS({ hostname, fqdn, dualCerts }): Promise<any> {
	const { isIP } = await import('is-ip');
	const domain = getDomain(fqdn);
	const domainDualCert = domain.includes('www.') ? domain.replace('www.', '') : `www.${domain}`;

	const { DNSServers } = await listSettings();
	if (DNSServers) {
		dns.setServers([...DNSServers.split(',')]);
	}

	let resolves = [];
	try {
		if (isIP(hostname)) {
			resolves = [hostname];
		} else {
			resolves = await dns.resolve4(hostname);
		}
	} catch (error) {
		throw { status: 500, message: `Could not determine IP address for ${hostname}.` };
	}

	if (dualCerts) {
		try {
			const ipDomain = await dns.resolve4(domain);
			const ipDomainDualCert = await dns.resolve4(domainDualCert);

			let ipDomainFound = false;
			let ipDomainDualCertFound = false;

			for (const ip of ipDomain) {
				if (resolves.includes(ip)) {
					ipDomainFound = true;
				}
			}
			for (const ip of ipDomainDualCert) {
				if (resolves.includes(ip)) {
					ipDomainDualCertFound = true;
				}
			}
			if (ipDomainFound && ipDomainDualCertFound) return { status: 200 };
			throw {
				status: 500,
				message: `DNS not set correctly or propogated.<br>Please check your DNS settings.`
			};
		} catch (error) {
			throw {
				status: 500,
				message: `DNS not set correctly or propogated.<br>Please check your DNS settings.`
			};
		}
	} else {
		try {
			const ipDomain = await dns.resolve4(domain);
			let ipDomainFound = false;
			for (const ip of ipDomain) {
				if (resolves.includes(ip)) {
					ipDomainFound = true;
				}
			}
			if (ipDomainFound) return { status: 200 };
			throw {
				status: 500,
				message: `DNS not set correctly or propogated.<br>Please check your DNS settings.`
			};
		} catch (error) {
			throw {
				status: 500,
				message: `DNS not set correctly or propogated.<br>Please check your DNS settings.`
			};
		}
	}
}
export function generateTimestamp(): string {
	return `${day().format('HH:mm:ss.SSS')}`;
}

export async function listServicesWithIncludes(): Promise<any> {
	return await prisma.service.findMany({
		include: includeServices,
		orderBy: { createdAt: 'desc' }
	});
}

export const supportedDatabaseTypesAndVersions = [
	{
		name: 'mongodb',
		fancyName: 'MongoDB',
		baseImage: 'bitnami/mongodb',
		baseImageARM: 'mongo',
		versions: ['5.0', '4.4', '4.2'],
		versionsARM: ['5.0', '4.4', '4.2']
	},
	{
		name: 'mysql',
		fancyName: 'MySQL',
		baseImage: 'bitnami/mysql',
		baseImageARM: 'mysql',
		versions: ['8.0', '5.7'],
		versionsARM: ['8.0', '5.7']
	},
	{
		name: 'mariadb',
		fancyName: 'MariaDB',
		baseImage: 'bitnami/mariadb',
		baseImageARM: 'mariadb',
		versions: ['10.8', '10.7', '10.6', '10.5', '10.4', '10.3', '10.2'],
		versionsARM: ['10.8', '10.7', '10.6', '10.5', '10.4', '10.3', '10.2']
	},
	{
		name: 'postgresql',
		fancyName: 'PostgreSQL',
		baseImage: 'bitnami/postgresql',
		baseImageARM: 'postgres',
		versions: ['14.5.0', '13.8.0', '12.12.0', '11.17.0', '10.22.0'],
		versionsARM: ['14.5', '13.8', '12.12', '11.17', '10.22']
	},
	{
		name: 'redis',
		fancyName: 'Redis',
		baseImage: 'bitnami/redis',
		baseImageARM: 'redis',
		versions: ['7.0', '6.2', '6.0', '5.0'],
		versionsARM: ['7.0', '6.2', '6.0', '5.0']
	},
	{
		name: 'couchdb',
		fancyName: 'CouchDB',
		baseImage: 'bitnami/couchdb',
		baseImageARM: 'couchdb',
		versions: ['3.2.2', '3.1.2', '2.3.1'],
		versionsARM: ['3.2.2', '3.1.2', '2.3.1']
	},
	{
		name: 'edgedb',
		fancyName: 'EdgeDB',
		baseImage: 'edgedb/edgedb',
		versions: ['latest', '2.1', '2.0', '1.4']
	}
];

export async function getFreeSSHLocalPort(id: string): Promise<number | boolean> {
	const { default: isReachable } = await import('is-port-reachable');
	const { remoteIpAddress, sshLocalPort } = await prisma.destinationDocker.findUnique({
		where: { id }
	});
	if (sshLocalPort) {
		return Number(sshLocalPort);
	}

	const data = await prisma.setting.findFirst();
	const { minPort, maxPort } = data;

	const ports = await prisma.destinationDocker.findMany({
		where: { sshLocalPort: { not: null }, remoteIpAddress: { not: remoteIpAddress } }
	});

	const alreadyConfigured = await prisma.destinationDocker.findFirst({
		where: {
			remoteIpAddress,
			id: { not: id },
			sshLocalPort: { not: null }
		}
	});
	if (alreadyConfigured?.sshLocalPort) {
		await prisma.destinationDocker.update({
			where: { id },
			data: { sshLocalPort: alreadyConfigured.sshLocalPort }
		});
		return Number(alreadyConfigured.sshLocalPort);
	}
	const range = generateRangeArray(minPort, maxPort);
	const availablePorts = range.filter((port) => !ports.map((p) => p.sshLocalPort).includes(port));
	for (const port of availablePorts) {
		const found = await isReachable(port, { host: 'localhost' });
		if (!found) {
			await prisma.destinationDocker.update({
				where: { id },
				data: { sshLocalPort: Number(port) }
			});
			return Number(port);
		}
	}
	return false;
}

export async function createRemoteEngineConfiguration(id: string) {
	const homedir = os.homedir();
	const sshKeyFile = `/tmp/id_rsa-${id}`;
	const localPort = await getFreeSSHLocalPort(id);
	const {
		sshKey: { privateKey },
		remoteIpAddress,
		remotePort,
		remoteUser
	} = await prisma.destinationDocker.findFirst({ where: { id }, include: { sshKey: true } });
	await fs.writeFile(sshKeyFile, decrypt(privateKey) + '\n', { encoding: 'utf8', mode: 400 });
	// Needed for remote docker compose
	const { stdout: numberOfSSHAgentsRunning } = await asyncExecShell(
		`ps ax | grep [s]sh-agent | grep coolify-ssh-agent.pid | grep -v grep | wc -l`
	);
	if (numberOfSSHAgentsRunning !== '' && Number(numberOfSSHAgentsRunning.trim()) == 0) {
		try {
			await fs.stat(`/tmp/coolify-ssh-agent.pid`);
			await fs.rm(`/tmp/coolify-ssh-agent.pid`);
		} catch (error) {}
		await asyncExecShell(`eval $(ssh-agent -sa /tmp/coolify-ssh-agent.pid)`);
	}
	await asyncExecShell(`SSH_AUTH_SOCK=/tmp/coolify-ssh-agent.pid ssh-add -q ${sshKeyFile}`);

	const { stdout: numberOfSSHTunnelsRunning } = await asyncExecShell(
		`ps ax | grep 'ssh -F /dev/null -o StrictHostKeyChecking no -fNL ${localPort}:localhost:${remotePort}' | grep -v grep | wc -l`
	);
	if (numberOfSSHTunnelsRunning !== '' && Number(numberOfSSHTunnelsRunning.trim()) == 0) {
		try {
			await asyncExecShell(
				`SSH_AUTH_SOCK=/tmp/coolify-ssh-agent.pid ssh -F /dev/null -o "StrictHostKeyChecking no" -fNL ${localPort}:localhost:${remotePort} ${remoteUser}@${remoteIpAddress}`
			);
		} catch (error) {}
	}
	const config = sshConfig.parse('');
	const found = config.find({ Host: remoteIpAddress });
	if (!found) {
		config.append({
			Host: remoteIpAddress,
			Hostname: 'localhost',
			Port: localPort.toString(),
			User: remoteUser,
			IdentityFile: sshKeyFile,
			StrictHostKeyChecking: 'no'
		});
	}
	try {
		await fs.stat(`${homedir}/.ssh/`);
	} catch (error) {
		await fs.mkdir(`${homedir}/.ssh/`);
	}
	return await fs.writeFile(`${homedir}/.ssh/config`, sshConfig.stringify(config));
}
export async function executeSSHCmd({ dockerId, command }) {
	const { execaCommand } = await import('execa')
	let { remoteEngine, remoteIpAddress, engine, remoteUser } = await prisma.destinationDocker.findUnique({ where: { id: dockerId } })
	if (remoteEngine) {
		await createRemoteEngineConfiguration(dockerId)
		engine = `ssh://${remoteIpAddress}`
	} else {
		engine = 'unix:///var/run/docker.sock'
	}
	if (process.env.CODESANDBOX_HOST) {
		if (command.startsWith('docker compose')) {
			command = command.replace(/docker compose/gi, 'docker-compose')
		}
	}
	command = `ssh ${remoteIpAddress} ${command}`
	return await execaCommand(command)
}
export async function executeDockerCmd({ debug, buildId, applicationId, dockerId, command }: { debug?: boolean, buildId?: string, applicationId?: string, dockerId: string, command: string }): Promise<any> {
	const { execaCommand } = await import('execa')
	let { remoteEngine, remoteIpAddress, engine, remoteUser } = await prisma.destinationDocker.findUnique({ where: { id: dockerId } })
	if (remoteEngine) {
		await createRemoteEngineConfiguration(dockerId);
		engine = `ssh://${remoteIpAddress}`;
	} else {
		engine = 'unix:///var/run/docker.sock';
	}
	if (process.env.CODESANDBOX_HOST) {
		if (command.startsWith('docker compose')) {
			command = command.replace(/docker compose/gi, 'docker-compose');
		}
	}
	if (command.startsWith(`docker build --progress plain`)) {
		return await asyncExecShellStream({ debug, buildId, applicationId, command, engine });
	}
	return await execaCommand(command, { env: { DOCKER_BUILDKIT: "1", DOCKER_HOST: engine }, shell: true })
}
export async function startTraefikProxy(id: string): Promise<void> {
<<<<<<< HEAD
	const { engine, network, remoteEngine, remoteIpAddress } =
		await prisma.destinationDocker.findUnique({ where: { id } });
	const found = await checkContainer({ dockerId: id, container: 'coolify-proxy', remove: true });
=======
	const { engine, network, remoteEngine, remoteIpAddress } = await prisma.destinationDocker.findUnique({ where: { id } })
	const { found } = await checkContainer({ dockerId: id, container: 'coolify-proxy', remove: true });
>>>>>>> 88ed1446
	const { id: settingsId, ipv4, ipv6 } = await listSettings();

	if (!found) {
		const { stdout: coolifyNetwork } = await executeDockerCmd({
			dockerId: id,
			command: `docker network ls --filter 'name=coolify-infra' --no-trunc --format "{{json .}}"`
		});

		if (!coolifyNetwork) {
			await executeDockerCmd({
				dockerId: id,
				command: `docker network create --attachable coolify-infra`
			});
		}
		const { stdout: Config } = await executeDockerCmd({
			dockerId: id,
			command: `docker network inspect ${network} --format '{{json .IPAM.Config }}'`
		});
		const ip = JSON.parse(Config)[0].Gateway;
		let traefikUrl = mainTraefikEndpoint;
		if (remoteEngine) {
			let ip = null;
			if (isDev) {
				ip = getAPIUrl();
			} else {
				ip = `http://${ipv4 || ipv6}:3000`;
			}
			traefikUrl = `${ip}/webhooks/traefik/remote/${id}`;
		}
		await executeDockerCmd({
			dockerId: id,
			command: `docker run --restart always \
			--add-host 'host.docker.internal:host-gateway' \
			${ip ? `--add-host 'host.docker.internal:${ip}'` : ''} \
			-v coolify-traefik-letsencrypt:/etc/traefik/acme \
			-v /var/run/docker.sock:/var/run/docker.sock \
			--network coolify-infra \
			-p "80:80" \
			-p "443:443" \
			--name coolify-proxy \
			-d ${defaultTraefikImage} \
			--entrypoints.web.address=:80 \
			--entrypoints.web.forwardedHeaders.insecure=true \
			--entrypoints.websecure.address=:443 \
			--entrypoints.websecure.forwardedHeaders.insecure=true \
			--providers.docker=true \
			--providers.docker.exposedbydefault=false \
			--providers.http.endpoint=${traefikUrl} \
			--providers.http.pollTimeout=5s \
			--certificatesresolvers.letsencrypt.acme.httpchallenge=true \
			--certificatesresolvers.letsencrypt.acme.storage=/etc/traefik/acme/acme.json \
			--certificatesresolvers.letsencrypt.acme.httpchallenge.entrypoint=web \
			--log.level=error`
		});
		await prisma.setting.update({ where: { id: settingsId }, data: { proxyHash: null } });
		await prisma.destinationDocker.update({
			where: { id },
			data: { isCoolifyProxyUsed: true }
		});
	}
	// Configure networks for local docker engine
	if (engine) {
		const destinations = await prisma.destinationDocker.findMany({ where: { engine } });
		for (const destination of destinations) {
			await configureNetworkTraefikProxy(destination);
		}
	}
	// Configure networks for remote docker engine
	if (remoteEngine) {
		const destinations = await prisma.destinationDocker.findMany({ where: { remoteIpAddress } });
		for (const destination of destinations) {
			await configureNetworkTraefikProxy(destination);
		}
	}
}

export async function configureNetworkTraefikProxy(destination: any): Promise<void> {
	const { id } = destination;
	const { stdout: networks } = await executeDockerCmd({
		dockerId: id,
		command: `docker ps -a --filter name=coolify-proxy --format '{{json .Networks}}'`
	});
	const configuredNetworks = networks.replace(/"/g, '').replace('\n', '').split(',');
	if (!configuredNetworks.includes(destination.network)) {
		await executeDockerCmd({
			dockerId: destination.id,
			command: `docker network connect ${destination.network} coolify-proxy`
		});
	}
}

export async function stopTraefikProxy(
	id: string
): Promise<{ stdout: string; stderr: string } | Error> {
	const { found } = await checkContainer({ dockerId: id, container: 'coolify-proxy' });
	await prisma.destinationDocker.update({
		where: { id },
		data: { isCoolifyProxyUsed: false }
	});
	const { id: settingsId } = await prisma.setting.findFirst({});
	await prisma.setting.update({ where: { id: settingsId }, data: { proxyHash: null } });
	try {
		if (found) {
			await executeDockerCmd({
				dockerId: id,
				command: `docker stop -t 0 coolify-proxy && docker rm coolify-proxy`
			});
		}
	} catch (error) {
		return error;
	}
}

export async function listSettings(): Promise<any> {
	const settings = await prisma.setting.findFirst({});
	if (settings.proxyPassword) settings.proxyPassword = decrypt(settings.proxyPassword);
	return settings;
}

export function generatePassword({
	length = 24,
	symbols = false,
	isHex = false
}: { length?: number; symbols?: boolean; isHex?: boolean } | null): string {
	if (isHex) {
		return crypto.randomBytes(length).toString('hex');
	}
	const password = generator.generate({
		length,
		numbers: true,
		strict: true,
		symbols
	});

	return password;
}

type DatabaseConfiguration = {
	volume: string;
	image: string;
	command?: string;
	ulimits: Record<string, unknown>;
	privatePort: number;
	environmentVariables: {
		MYSQL_DATABASE: string;
		MYSQL_PASSWORD: string;
		MYSQL_ROOT_USER: string;
		MYSQL_USER: string;
		MYSQL_ROOT_PASSWORD: string;
	};
}
	| {
			volume: string;
			image: string;
			command?: string;
			ulimits: Record<string, unknown>;
			privatePort: number;
			environmentVariables: {
				MONGO_INITDB_ROOT_USERNAME?: string;
				MONGO_INITDB_ROOT_PASSWORD?: string;
				MONGODB_ROOT_USER?: string;
				MONGODB_ROOT_PASSWORD?: string;
			};
	  }
	| {
			volume: string;
			image: string;
			command?: string;
			ulimits: Record<string, unknown>;
			privatePort: number;
			environmentVariables: {
				MARIADB_ROOT_USER: string;
				MARIADB_ROOT_PASSWORD: string;
				MARIADB_USER: string;
				MARIADB_PASSWORD: string;
				MARIADB_DATABASE: string;
			};
	  }
	| {
		volume: string;
		image: string;
		command?: string;
		ulimits: Record<string, unknown>;
		privatePort: number;
		environmentVariables: {
			POSTGRES_PASSWORD?: string;
			POSTGRES_USER?: string;
			POSTGRES_DB?: string;
			POSTGRESQL_POSTGRES_PASSWORD?: string;
			POSTGRESQL_USERNAME?: string;
			POSTGRESQL_PASSWORD?: string;
			POSTGRESQL_DATABASE?: string;
		};
	}
	| {
		volume: string;
		image: string;
		command?: string;
		ulimits: Record<string, unknown>;
		privatePort: number;
		environmentVariables: {
			REDIS_AOF_ENABLED: string;
			REDIS_PASSWORD: string;
		};
	}
	| {
		volume: string;
		image: string;
		command?: string;
		ulimits: Record<string, unknown>;
		privatePort: number;
		environmentVariables: {
			COUCHDB_PASSWORD: string;
			COUCHDB_USER: string;
		};
	}
	| {
		volume: string;
		image: string;
		command?: string;
		ulimits: Record<string, unknown>;
		privatePort: number;
		environmentVariables: {
			EDGEDB_SERVER_PASSWORD: string;
			EDGEDB_SERVER_USER: string;
			EDGEDB_SERVER_DATABASE: string;
			EDGEDB_SERVER_TLS_CERT_MODE: string;
		};
	}
export function generateDatabaseConfiguration(database: any, arch: string): DatabaseConfiguration {
	const {
		id,
		dbUser,
		dbUserPassword,
		rootUser,
		rootUserPassword,
		defaultDatabase,
		version,
		type,
	} = database;
	const baseImage = getDatabaseImage(type, arch);
	if (type === 'mysql') {
		const configuration = {
			privatePort: 3306,
			environmentVariables: {
				MYSQL_USER: dbUser,
				MYSQL_PASSWORD: dbUserPassword,
				MYSQL_ROOT_PASSWORD: rootUserPassword,
				MYSQL_ROOT_USER: rootUser,
				MYSQL_DATABASE: defaultDatabase
			},
			image: `${baseImage}:${version}`,
			volume: `${id}-${type}-data:/bitnami/mysql/data`,
			ulimits: {}
		};
		if (isARM(arch)) {
			configuration.volume = `${id}-${type}-data:/var/lib/mysql`;
		}
		return configuration;
	} else if (type === 'mariadb') {
		const configuration: DatabaseConfiguration = {
			privatePort: 3306,
			environmentVariables: {
				MARIADB_ROOT_USER: rootUser,
				MARIADB_ROOT_PASSWORD: rootUserPassword,
				MARIADB_USER: dbUser,
				MARIADB_PASSWORD: dbUserPassword,
				MARIADB_DATABASE: defaultDatabase
			},
			image: `${baseImage}:${version}`,
			volume: `${id}-${type}-data:/bitnami/mariadb`,
			ulimits: {}
		};
		if (isARM(arch)) {
			configuration.volume = `${id}-${type}-data:/var/lib/mysql`;
		}
		return configuration;
	} else if (type === 'mongodb') {
		const configuration: DatabaseConfiguration = {
			privatePort: 27017,
			environmentVariables: {
				MONGODB_ROOT_USER: rootUser,
				MONGODB_ROOT_PASSWORD: rootUserPassword
			},
			image: `${baseImage}:${version}`,
			volume: `${id}-${type}-data:/bitnami/mongodb`,
			ulimits: {}
		};
		if (isARM(arch)) {
			configuration.environmentVariables = {
				MONGO_INITDB_ROOT_USERNAME: rootUser,
				MONGO_INITDB_ROOT_PASSWORD: rootUserPassword
			};
			configuration.volume = `${id}-${type}-data:/data/db`;
		}
		return configuration;
	} else if (type === 'postgresql') {
		const configuration: DatabaseConfiguration = {
			privatePort: 5432,
			environmentVariables: {
				POSTGRESQL_POSTGRES_PASSWORD: rootUserPassword,
				POSTGRESQL_PASSWORD: dbUserPassword,
				POSTGRESQL_USERNAME: dbUser,
				POSTGRESQL_DATABASE: defaultDatabase
			},
			image: `${baseImage}:${version}`,
			volume: `${id}-${type}-data:/bitnami/postgresql`,
			ulimits: {}
		};
		if (isARM(arch)) {
			configuration.volume = `${id}-${type}-data:/var/lib/postgresql`;
			configuration.environmentVariables = {
				POSTGRES_PASSWORD: dbUserPassword,
				POSTGRES_USER: dbUser,
				POSTGRES_DB: defaultDatabase
			};
		}
		return configuration;
	} else if (type === 'redis') {
		const { settings: { appendOnly } } = database;
		const configuration: DatabaseConfiguration = {
			privatePort: 6379,
			command: undefined,
			environmentVariables: {
				REDIS_PASSWORD: dbUserPassword,
				REDIS_AOF_ENABLED: appendOnly ? 'yes' : 'no'
			},
			image: `${baseImage}:${version}`,
			volume: `${id}-${type}-data:/bitnami/redis/data`,
			ulimits: {}
		};
		if (isARM(arch)) {
			configuration.volume = `${id}-${type}-data:/data`;
			configuration.command = `/usr/local/bin/redis-server --appendonly ${
				appendOnly ? 'yes' : 'no'
			} --requirepass ${dbUserPassword}`;
		}
		return configuration;
	} else if (type === 'couchdb') {
		const configuration: DatabaseConfiguration = {
			privatePort: 5984,
			environmentVariables: {
				COUCHDB_PASSWORD: dbUserPassword,
				COUCHDB_USER: dbUser
			},
			image: `${baseImage}:${version}`,
			volume: `${id}-${type}-data:/bitnami/couchdb`,
			ulimits: {}
		};
		if (isARM(arch)) {
			configuration.volume = `${id}-${type}-data:/opt/couchdb/data`;
		}
		return configuration
	} else if (type === 'edgedb') {
		const configuration: DatabaseConfiguration = {
			privatePort: 5656,
			environmentVariables: {
				EDGEDB_SERVER_PASSWORD: rootUserPassword,
				EDGEDB_SERVER_USER: rootUser,
				EDGEDB_SERVER_DATABASE: defaultDatabase,
				EDGEDB_SERVER_TLS_CERT_MODE: 'generate_self_signed'
			},
			image: `${baseImage}:${version}`,
			volume: `${id}-${type}-data:/var/lib/edgedb/data`,
			ulimits: {}
		};
		return configuration
	}
}
export function isARM(arch: string) {
	if (arch === 'arm' || arch === 'arm64') {
		return true;
	}
	return false;
}
export function getDatabaseImage(type: string, arch: string): string {
	const found = supportedDatabaseTypesAndVersions.find((t) => t.name === type);
	if (found) {
		if (isARM(arch)) {
			return found.baseImageARM || found.baseImage;
		}
		return found.baseImage;
	}
	return '';
}

export function getDatabaseVersions(type: string, arch: string): string[] {
	const found = supportedDatabaseTypesAndVersions.find((t) => t.name === type);
	if (found) {
		if (isARM(arch)) {
			return found.versionsARM || found.versions;
		}
		return found.versions;
	}
	return [];
}

export type ComposeFile = {
	version: ComposerFileVersion;
	services: Record<string, ComposeFileService>;
	networks: Record<string, ComposeFileNetwork>;
	volumes?: Record<string, ComposeFileVolume>;
};

export type ComposeFileService = {
	container_name: string;
	image?: string;
	networks: string[];
	environment?: Record<string, unknown>;
	volumes?: string[];
	ulimits?: unknown;
	labels?: string[];
	env_file?: string[];
	extra_hosts?: string[];
	restart: ComposeFileRestartOption;
	depends_on?: string[];
	command?: string;
	ports?: string[];
	build?:
		| {
				context: string;
				dockerfile: string;
				args?: Record<string, unknown>;
		  }
		| string;
	deploy?: {
		restart_policy?: {
			condition?: string;
			delay?: string;
			max_attempts?: number;
			window?: string;
		};
	};
};

export type ComposerFileVersion =
	| '3.8'
	| '3.7'
	| '3.6'
	| '3.5'
	| '3.4'
	| '3.3'
	| '3.2'
	| '3.1'
	| '3.0'
	| '2.4'
	| '2.3'
	| '2.2'
	| '2.1'
	| '2.0';

export type ComposeFileRestartOption = 'no' | 'always' | 'on-failure' | 'unless-stopped';

export type ComposeFileNetwork = {
	external: boolean;
};

export type ComposeFileVolume = {
	external?: boolean;
	name?: string;
};

export async function makeLabelForStandaloneDatabase({ id, image, volume }) {
	const database = await prisma.database.findFirst({ where: { id } });
	delete database.destinationDockerId;
	delete database.createdAt;
	delete database.updatedAt;
	return [
		'coolify.managed=true',
		`coolify.version=${version}`,
		`coolify.type=standalone-database`,
		`coolify.configuration=${base64Encode(
			JSON.stringify({
				version,
				image,
				volume,
				...database
			})
		)}`
	];
}
export const createDirectories = async ({
	repository,
	buildId
}: {
	repository: string;
	buildId: string;
}): Promise<{ workdir: string; repodir: string }> => {
	const repodir = `/tmp/build-sources/${repository}/`;
	const workdir = `/tmp/build-sources/${repository}/${buildId}`;
	let workdirFound = false;
	try {
		workdirFound = !!(await fs.stat(workdir));
	} catch (error) {}
	if (workdirFound) {
		await asyncExecShell(`rm -fr ${workdir}`);
	}
	await asyncExecShell(`mkdir -p ${workdir}`);
	return {
		workdir,
		repodir
	};
};

export async function stopDatabaseContainer(database: any): Promise<boolean> {
	let everStarted = false;
	const {
		id,
		destinationDockerId,
		destinationDocker: { engine, id: dockerId }
	} = database;
	if (destinationDockerId) {
		try {
			const { stdout } = await executeDockerCmd({
				dockerId,
				command: `docker inspect --format '{{json .State}}' ${id}`
			});

			if (stdout) {
				everStarted = true;
				await removeContainer({ id, dockerId });
			}
		} catch (error) {
			//
		}
	}
	return everStarted;
}

export async function stopTcpHttpProxy(
	id: string,
	destinationDocker: any,
	publicPort: number,
	forceName: string = null
): Promise<{ stdout: string; stderr: string } | Error> {
	const { id: dockerId } = destinationDocker;
	let container = `${id}-${publicPort}`;
	if (forceName) container = forceName;
	const { found } = await checkContainer({ dockerId, container });
	try {
		if (found) {
			return await executeDockerCmd({
				dockerId,
				command: `docker stop -t 0 ${container} && docker rm ${container}`
			});
		}
	} catch (error) {
		return error;
	}
}

export async function updatePasswordInDb(database, user, newPassword, isRoot) {
	const {
		id,
		type,
		rootUser,
		rootUserPassword,
		dbUser,
		dbUserPassword,
		defaultDatabase,
		destinationDockerId,
		destinationDocker: { id: dockerId }
	} = database;
	if (destinationDockerId) {
		if (type === 'mysql') {
			await executeDockerCmd({
				dockerId,
				command: `docker exec ${id} mysql -u ${rootUser} -p${rootUserPassword} -e \"ALTER USER '${user}'@'%' IDENTIFIED WITH caching_sha2_password BY '${newPassword}';\"`
			});
		} else if (type === 'mariadb') {
			await executeDockerCmd({
				dockerId,
				command: `docker exec ${id} mysql -u ${rootUser} -p${rootUserPassword} -e \"SET PASSWORD FOR '${user}'@'%' = PASSWORD('${newPassword}');\"`
			});
		} else if (type === 'postgresql') {
			if (isRoot) {
				await executeDockerCmd({
					dockerId,
					command: `docker exec ${id} psql postgresql://postgres:${rootUserPassword}@${id}:5432/${defaultDatabase} -c "ALTER role postgres WITH PASSWORD '${newPassword}'"`
				});
			} else {
				await executeDockerCmd({
					dockerId,
					command: `docker exec ${id} psql postgresql://${dbUser}:${dbUserPassword}@${id}:5432/${defaultDatabase} -c "ALTER role ${user} WITH PASSWORD '${newPassword}'"`
				});
			}
		} else if (type === 'mongodb') {
			await executeDockerCmd({
				dockerId,
				command: `docker exec ${id} mongo 'mongodb://${rootUser}:${rootUserPassword}@${id}:27017/admin?readPreference=primary&ssl=false' --eval "db.changeUserPassword('${user}','${newPassword}')"`
			});
		} else if (type === 'redis') {
			await executeDockerCmd({
				dockerId,
				command: `docker exec ${id} redis-cli -u redis://${dbUserPassword}@${id}:6379 --raw CONFIG SET requirepass ${newPassword}`
			});
		}
	}
}
export async function checkExposedPort({ id, configuredPort, exposePort, engine, remoteEngine, remoteIpAddress }: { id: string, configuredPort?: number, exposePort: number, engine: string, remoteEngine: boolean, remoteIpAddress?: string }) {
	if (exposePort < 1024 || exposePort > 65535) {
		throw { status: 500, message: `Exposed Port needs to be between 1024 and 65535.` };
	}
	if (configuredPort) {
		if (configuredPort !== exposePort) {
			const availablePort = await getFreeExposedPort(id, exposePort, engine, remoteEngine, remoteIpAddress);
			if (availablePort.toString() !== exposePort.toString()) {
				throw { status: 500, message: `Port ${exposePort} is already in use.` };
			}
		}
	} else {
		const availablePort = await getFreeExposedPort(id, exposePort, engine, remoteEngine, remoteIpAddress);
		if (availablePort.toString() !== exposePort.toString()) {
			throw { status: 500, message: `Port ${exposePort} is already in use.` };
		}
	}
}
export async function getFreeExposedPort(id, exposePort, engine, remoteEngine, remoteIpAddress) {
	const { default: checkPort } = await import('is-port-reachable');
	if (remoteEngine) {
		const applicationUsed = await (
			await prisma.application.findMany({
				where: { exposePort: { not: null }, id: { not: id }, destinationDocker: { remoteIpAddress } },
				select: { exposePort: true }
			})
		).map((a) => a.exposePort);
		const serviceUsed = await (
			await prisma.service.findMany({
				where: { exposePort: { not: null }, id: { not: id }, destinationDocker: { remoteIpAddress } },
				select: { exposePort: true }
			})
		).map((a) => a.exposePort);
		const usedPorts = [...applicationUsed, ...serviceUsed];
		if (usedPorts.includes(exposePort)) {
			return false
		}
		const found = await checkPort(exposePort, { host: remoteIpAddress });
		if (!found) {
			return exposePort
		}
		return false
	} else {
		const applicationUsed = await (
			await prisma.application.findMany({
				where: { exposePort: { not: null }, id: { not: id }, destinationDocker: { engine } },
				select: { exposePort: true }
			})
		).map((a) => a.exposePort);
		const serviceUsed = await (
			await prisma.service.findMany({
				where: { exposePort: { not: null }, id: { not: id }, destinationDocker: { engine } },
				select: { exposePort: true }
			})
		).map((a) => a.exposePort);
		const usedPorts = [...applicationUsed, ...serviceUsed];
		if (usedPorts.includes(exposePort)) {
			return false
		}
		const found = await checkPort(exposePort, { host: 'localhost' });
		if (!found) {
			return exposePort
		}
		return false
	}
}
export function generateRangeArray(start, end) {
	return Array.from({ length: end - start }, (v, k) => k + start);
}
export async function getFreePublicPort({ id, remoteEngine, engine, remoteIpAddress }) {
	const { default: isReachable } = await import('is-port-reachable');
	const data = await prisma.setting.findFirst();
	const { minPort, maxPort } = data;
	if (remoteEngine) {
		const dbUsed = await (
			await prisma.database.findMany({
				where: { publicPort: { not: null }, id: { not: id }, destinationDocker: { remoteIpAddress } },
				select: { publicPort: true }
			})
		).map((a) => a.publicPort);
		const wpFtpUsed = await (
			await prisma.wordpress.findMany({
				where: { ftpPublicPort: { not: null }, id: { not: id }, service: { destinationDocker: { remoteIpAddress } } },
				select: { ftpPublicPort: true }
			})
		).map((a) => a.ftpPublicPort);
		const wpUsed = await (
			await prisma.wordpress.findMany({
				where: { mysqlPublicPort: { not: null }, id: { not: id }, service: { destinationDocker: { remoteIpAddress } } },
				select: { mysqlPublicPort: true }
			})
		).map((a) => a.mysqlPublicPort);
		const minioUsed = await (
			await prisma.minio.findMany({
				where: { publicPort: { not: null }, id: { not: id }, service: { destinationDocker: { remoteIpAddress } } },
				select: { publicPort: true }
			})
		).map((a) => a.publicPort);
		const usedPorts = [...dbUsed, ...wpFtpUsed, ...wpUsed, ...minioUsed];
		const range = generateRangeArray(minPort, maxPort)
		const availablePorts = range.filter(port => !usedPorts.includes(port))
		for (const port of availablePorts) {
			const found = await isReachable(port, { host: remoteIpAddress })
			if (!found) {
				return port
			}
		}
		return false
	} else {
		const dbUsed = await (
			await prisma.database.findMany({
				where: { publicPort: { not: null }, id: { not: id }, destinationDocker: { engine } },
				select: { publicPort: true }
			})
		).map((a) => a.publicPort);
		const wpFtpUsed = await (
			await prisma.wordpress.findMany({
				where: { ftpPublicPort: { not: null }, id: { not: id }, service: { destinationDocker: { engine } } },
				select: { ftpPublicPort: true }
			})
		).map((a) => a.ftpPublicPort);
		const wpUsed = await (
			await prisma.wordpress.findMany({
				where: { mysqlPublicPort: { not: null }, id: { not: id }, service: { destinationDocker: { engine } } },
				select: { mysqlPublicPort: true }
			})
		).map((a) => a.mysqlPublicPort);
		const minioUsed = await (
			await prisma.minio.findMany({
				where: { publicPort: { not: null }, id: { not: id }, service: { destinationDocker: { engine } } },
				select: { publicPort: true }
			})
		).map((a) => a.publicPort);
		const usedPorts = [...dbUsed, ...wpFtpUsed, ...wpUsed, ...minioUsed];
		const range = generateRangeArray(minPort, maxPort)
		const availablePorts = range.filter(port => !usedPorts.includes(port))
		for (const port of availablePorts) {
			const found = await isReachable(port, { host: 'localhost' })
			if (!found) {
				return port
			}
		}
		return false
	}
}

export async function startTraefikTCPProxy(
	destinationDocker: any,
	id: string,
	publicPort: number,
	privatePort: number,
	type?: string
): Promise<{ stdout: string; stderr: string } | Error> {
	const { network, id: dockerId, remoteEngine } = destinationDocker;
	const container = `${id}-${publicPort}`;
	const { found } = await checkContainer({ dockerId, container, remove: true });
	const { ipv4, ipv6 } = await listSettings();

	let dependentId = id;
	if (type === 'wordpressftp') dependentId = `${id}-ftp`;
	const foundDependentContainer = await checkContainer({
		dockerId,
		container: dependentId,
		remove: true
	});
	try {
		if (foundDependentContainer && !found) {
			const { stdout: Config } = await executeDockerCmd({
				dockerId,
				command: `docker network inspect ${network} --format '{{json .IPAM.Config }}'`
			});

			const ip = JSON.parse(Config)[0].Gateway;
			let traefikUrl = otherTraefikEndpoint;
			if (remoteEngine) {
				let ip = null;
				if (isDev) {
					ip = getAPIUrl();
				} else {
					ip = `http://${ipv4 || ipv6}:3000`;
				}
				traefikUrl = `${ip}/webhooks/traefik/other.json`;
			}
			const tcpProxy = {
				version: '3.8',
				services: {
					[`${id}-${publicPort}`]: {
						container_name: container,
						image: defaultTraefikImage,
						command: [
							`--entrypoints.tcp.address=:${publicPort}`,
							`--entryPoints.tcp.forwardedHeaders.insecure=true`,
							`--providers.http.endpoint=${traefikUrl}?id=${id}&privatePort=${privatePort}&publicPort=${publicPort}&type=tcp&address=${dependentId}`,
							'--providers.http.pollTimeout=2s',
							'--log.level=error'
						],
						ports: [`${publicPort}:${publicPort}`],
						extra_hosts: ['host.docker.internal:host-gateway', `host.docker.internal: ${ip}`],
						volumes: ['/var/run/docker.sock:/var/run/docker.sock'],
						networks: ['coolify-infra', network]
					}
				},
				networks: {
					[network]: {
						external: false,
						name: network
					},
					'coolify-infra': {
						external: false,
						name: 'coolify-infra'
					}
				}
			};
			await fs.writeFile(`/tmp/docker-compose-${id}.yaml`, yaml.dump(tcpProxy));
			await executeDockerCmd({
				dockerId,
				command: `docker compose -f /tmp/docker-compose-${id}.yaml up -d`
			});
			await fs.rm(`/tmp/docker-compose-${id}.yaml`);
		}
		if (!foundDependentContainer && found) {
			await executeDockerCmd({
				dockerId,
				command: `docker stop -t 0 ${container} && docker rm ${container}`
			});
		}
	} catch (error) {
		return error;
	}
}

export async function getServiceFromDB({
	id,
	teamId
}: {
	id: string;
	teamId: string;
}): Promise<any> {
	const settings = await prisma.setting.findFirst();
	const body = await prisma.service.findFirst({
		where: { id, teams: { some: { id: teamId === '0' ? undefined : teamId } } },
		include: includeServices
	});
	let { type } = body;
	type = fixType(type);

	if (body?.serviceSecret.length > 0) {
		body.serviceSecret = body.serviceSecret.map((s) => {
			s.value = decrypt(s.value);
			return s;
		});
	}

	body[type] = { ...body[type], ...getUpdateableFields(type, body[type]) };
	return { ...body, settings };
}

export function getServiceImage(type: string): string {
	const found = supportedServiceTypesAndVersions.find((t) => t.name === type);
	if (found) {
		return found.baseImage;
	}
	return '';
}

export function getServiceImages(type: string): string[] {
	const found = supportedServiceTypesAndVersions.find((t) => t.name === type);
	if (found) {
		return found.images;
	}
	return [];
}

export function saveUpdateableFields(type: string, data: any) {
	const update = {};
	if (type && serviceFields[type]) {
		serviceFields[type].map((k) => {
			let temp = data[k.name];
			if (temp) {
				if (k.isEncrypted) {
					temp = encrypt(temp);
				}
				if (k.isLowerCase) {
					temp = temp.toLowerCase();
				}
				if (k.isNumber) {
					temp = Number(temp);
				}
				if (k.isBoolean) {
					temp = Boolean(temp);
				}
			}
			if (k.isNumber && temp === '') {
				temp = null;
			}
			update[k.name] = temp;
		});
	}
	return update;
}

export function getUpdateableFields(type: string, data: any) {
	const update = {};
	if (type && serviceFields[type]) {
		serviceFields[type].map((k) => {
			let temp = data[k.name];
			if (temp) {
				if (k.isEncrypted) {
					temp = decrypt(temp);
				}
				update[k.name] = temp;
			}
			update[k.name] = temp;
		});
	}
	return update;
}

export function fixType(type) {
	// Hack to fix the type case sensitivity...
	if (type === 'plausibleanalytics') type = 'plausibleAnalytics';
	if (type === 'meilisearch') type = 'meiliSearch';
	return type;
}

export const getServiceMainPort = (service: string) => {
	const serviceType = supportedServiceTypesAndVersions.find((s) => s.name === service);
	if (serviceType) {
		return serviceType.ports.main;
	}
	return null;
};

export function makeLabelForServices(type) {
	return [
		'coolify.managed=true',
		`coolify.version=${version}`,
		`coolify.type=service`,
		`coolify.service.type=${type}`
	];
}
export function errorHandler({
	status = 500,
	message = 'Unknown error.'
}: {
	status: number;
	message: string | any;
}) {
	if (message.message) message = message.message;
	throw { status, message };
}
export async function generateSshKeyPair(): Promise<{ publicKey: string; privateKey: string }> {
	return await new Promise((resolve, reject) => {
		forge.pki.rsa.generateKeyPair({ bits: 4096, workers: -1 }, function (err, keys) {
			if (keys) {
				resolve({
					publicKey: forge.ssh.publicKeyToOpenSSH(keys.publicKey),
					privateKey: forge.ssh.privateKeyToOpenSSH(keys.privateKey)
				});
			} else {
				reject(keys);
			}
		});
	});
}

export async function stopBuild(buildId, applicationId) {
	let count = 0;
	await new Promise<void>(async (resolve, reject) => {
		const { destinationDockerId, status } = await prisma.build.findFirst({
			where: { id: buildId }
		});
		const { id: dockerId } = await prisma.destinationDocker.findFirst({
			where: { id: destinationDockerId }
		});
		const interval = setInterval(async () => {
			try {
				if (status === 'failed' || status === 'canceled') {
					clearInterval(interval);
					return resolve();
				}
				if (count > 15) {
					clearInterval(interval);
					if (scheduler.workers.has('deployApplication')) {
						scheduler.workers.get('deployApplication').postMessage('cancel');
					}
					await cleanupDB(buildId, applicationId);
					return reject(new Error('Deployment canceled.'));
				}
				const { stdout: buildContainers } = await executeDockerCmd({
					dockerId,
					command: `docker container ls --filter "label=coolify.buildId=${buildId}" --format '{{json .}}'`
				});
				if (buildContainers) {
					const containersArray = buildContainers.trim().split('\n');
					for (const container of containersArray) {
						const containerObj = JSON.parse(container);
						const id = containerObj.ID;
						if (!containerObj.Names.startsWith(`${applicationId} `)) {
							await removeContainer({ id, dockerId });
							clearInterval(interval);
							if (scheduler.workers.has('deployApplication')) {
								scheduler.workers.get('deployApplication').postMessage('cancel');
							}
							await cleanupDB(buildId, applicationId);
							return resolve();
						}
					}
				}
				count++;
			} catch (error) {}
		}, 100);
	});
}

async function cleanupDB(buildId: string, applicationId: string) {
	const data = await prisma.build.findUnique({ where: { id: buildId } });
	if (data?.status === 'queued' || data?.status === 'running') {
		await prisma.build.update({ where: { id: buildId }, data: { status: 'canceled' } });
	}
	await saveBuildLog({ line: 'Deployment canceled.', buildId, applicationId });
}

export function convertTolOldVolumeNames(type) {
	if (type === 'nocodb') {
		return 'nc';
	}
}

export async function cleanupDockerStorage(dockerId, lowDiskSpace, force) {
	// Cleanup old coolify images
	try {
		let { stdout: images } = await executeDockerCmd({
			dockerId,
			command: `docker images coollabsio/coolify --filter before="coollabsio/coolify:${version}" -q | xargs -r`
		});

		images = images.trim();
		if (images) {
			await executeDockerCmd({ dockerId, command: `docker rmi -f ${images}" -q | xargs -r` });
		}
	} catch (error) {}
	if (lowDiskSpace || force) {
		if (isDev) {
			if (!force) console.log(`[DEV MODE] Low disk space: ${lowDiskSpace}`);
			return;
		}
		try {
			await executeDockerCmd({
				dockerId,
				command: `docker container prune -f --filter "label=coolify.managed=true"`
			});
		} catch (error) {}
		try {
			await executeDockerCmd({ dockerId, command: `docker image prune -f` });
		} catch (error) {}
		try {
			await executeDockerCmd({ dockerId, command: `docker image prune -a -f` });
		} catch (error) {}
		// Cleanup build caches
		try {
			await executeDockerCmd({ dockerId, command: `docker builder prune -a -f` });
		} catch (error) {}
	}
}

export function persistentVolumes(id, persistentStorage, config) {
	let volumeSet = new Set();
	if (Object.keys(config).length > 0) {
		for (const [key, value] of Object.entries(config)) {
			if (value.volumes) {
				for (const volume of value.volumes) {
					volumeSet.add(volume);
				}
			}
		}
	}
	const volumesArray = Array.from(volumeSet);
	const persistentVolume =
		persistentStorage?.map((storage) => {
			return `${id}${storage.path.replace(/\//gi, '-')}:${storage.path}`;
		}) || [];

	let volumes = [...persistentVolume];
	if (volumesArray) volumes = [...volumesArray, ...volumes];
	const composeVolumes =
		(volumes.length > 0 &&
			volumes.map((volume) => {
				return {
					[`${volume.split(':')[0]}`]: {
						name: volume.split(':')[0]
					}
				};
			})) ||
		[];

	const volumeMounts = Object.assign({}, ...composeVolumes) || {};
	return { volumeMounts };
}
export function defaultComposeConfiguration(network: string): any {
	return {
		networks: [network],
		restart: 'on-failure',
		deploy: {
			restart_policy: {
				condition: 'on-failure',
				delay: '5s',
				max_attempts: 10,
				window: '120s'
			}
		}
	};
}
export function decryptApplication(application: any) {
	if (application) {
		if (application?.gitSource?.githubApp?.clientSecret) {
			application.gitSource.githubApp.clientSecret =
				decrypt(application.gitSource.githubApp.clientSecret) || null;
		}
		if (application?.gitSource?.githubApp?.webhookSecret) {
			application.gitSource.githubApp.webhookSecret =
				decrypt(application.gitSource.githubApp.webhookSecret) || null;
		}
		if (application?.gitSource?.githubApp?.privateKey) {
			application.gitSource.githubApp.privateKey =
				decrypt(application.gitSource.githubApp.privateKey) || null;
		}
		if (application?.gitSource?.gitlabApp?.appSecret) {
			application.gitSource.gitlabApp.appSecret =
				decrypt(application.gitSource.gitlabApp.appSecret) || null;
		}
		if (application?.secrets.length > 0) {
			application.secrets = application.secrets.map((s: any) => {
				s.value = decrypt(s.value) || null;
				return s;
			});
		}

		return application;
	}
}<|MERGE_RESOLUTION|>--- conflicted
+++ resolved
@@ -584,14 +584,8 @@
 	return await execaCommand(command, { env: { DOCKER_BUILDKIT: "1", DOCKER_HOST: engine }, shell: true })
 }
 export async function startTraefikProxy(id: string): Promise<void> {
-<<<<<<< HEAD
-	const { engine, network, remoteEngine, remoteIpAddress } =
-		await prisma.destinationDocker.findUnique({ where: { id } });
-	const found = await checkContainer({ dockerId: id, container: 'coolify-proxy', remove: true });
-=======
 	const { engine, network, remoteEngine, remoteIpAddress } = await prisma.destinationDocker.findUnique({ where: { id } })
 	const { found } = await checkContainer({ dockerId: id, container: 'coolify-proxy', remove: true });
->>>>>>> 88ed1446
 	const { id: settingsId, ipv4, ipv6 } = await listSettings();
 
 	if (!found) {
