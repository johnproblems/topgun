import { exec } from 'node:child_process';
import util from 'util';
import fs from 'fs/promises';
import yaml from 'js-yaml';
import forge from 'node-forge';
import { uniqueNamesGenerator, adjectives, colors, animals } from 'unique-names-generator';
import type { Config } from 'unique-names-generator';
import generator from 'generate-password';
import crypto from 'crypto';
import { promises as dns } from 'dns';
import { PrismaClient } from '@prisma/client';
import cuid from 'cuid';
import os from 'os';
import sshConfig from 'ssh-config';

import { checkContainer, removeContainer } from './docker';
import { day } from './dayjs';
import * as serviceFields from './services/serviceFields';
import { saveBuildLog } from './buildPacks/common';
import { scheduler } from './scheduler';
import { supportedServiceTypesAndVersions } from './services/supportedVersions';
import { includeServices } from './services/common';

export const version = '3.10.4';
export const isDev = process.env.NODE_ENV === 'development';

const algorithm = 'aes-256-ctr';
const customConfig: Config = {
	dictionaries: [adjectives, colors, animals],
	style: 'capital',
	separator: ' ',
	length: 3
};

export const defaultProxyImage = `coolify-haproxy-alpine:latest`;
export const defaultProxyImageTcp = `coolify-haproxy-tcp-alpine:latest`;
export const defaultProxyImageHttp = `coolify-haproxy-http-alpine:latest`;
export const defaultTraefikImage = `traefik:v2.8`;
export function getAPIUrl() {
	if (process.env.GITPOD_WORKSPACE_URL) {
		const { href } = new URL(process.env.GITPOD_WORKSPACE_URL);
		const newURL = href.replace('https://', 'https://3001-').replace(/\/$/, '');
		return newURL;
	}
	if (process.env.CODESANDBOX_HOST) {
		return `https://${process.env.CODESANDBOX_HOST.replace(/\$PORT/, '3001')}`;
	}
<<<<<<< HEAD
	return isDev
		? 'http://localhost:3001'
		: 'http://localhost:3000';
=======
	return isDev ? 'http://host.docker.internal:3001' : 'http://localhost:3000';
>>>>>>> 8902056f
}

export function getUIUrl() {
	if (process.env.GITPOD_WORKSPACE_URL) {
		const { href } = new URL(process.env.GITPOD_WORKSPACE_URL);
		const newURL = href.replace('https://', 'https://3000-').replace(/\/$/, '');
		return newURL;
	}
	if (process.env.CODESANDBOX_HOST) {
		return `https://${process.env.CODESANDBOX_HOST.replace(/\$PORT/, '3000')}`;
	}
	return 'http://localhost:3000';
}

const mainTraefikEndpoint = isDev
	? `${getAPIUrl()}/webhooks/traefik/main.json`
	: 'http://coolify:3000/webhooks/traefik/main.json';

const otherTraefikEndpoint = isDev
	? `${getAPIUrl()}/webhooks/traefik/other.json`
	: 'http://coolify:3000/webhooks/traefik/other.json';

export const uniqueName = (): string => uniqueNamesGenerator(customConfig);
export const asyncExecShell = util.promisify(exec);
export const asyncExecShellStream = async ({
	debug,
	buildId,
	applicationId,
	command,
	engine
}: {
	debug: boolean;
	buildId: string;
	applicationId: string;
	command: string;
	engine: string;
}) => {
	return await new Promise(async (resolve, reject) => {
		const { execaCommand } = await import('execa');
		const subprocess = execaCommand(command, {
			env: { DOCKER_BUILDKIT: '1', DOCKER_HOST: engine }
		});
		if (debug) {
			subprocess.stdout.on('data', async (data) => {
				const stdout = data.toString();
				const array = stdout.split('\n');
				for (const line of array) {
					if (line !== '\n' && line !== '') {
						logs.push(line.replace('\n', ''))
						debug && await saveBuildLog({
							line: `${line.replace('\n', '')}`,
							buildId,
							applicationId
						});
					}
				}
			});
			subprocess.stderr.on('data', async (data) => {
				const stderr = data.toString();
				const array = stderr.split('\n');
				for (const line of array) {
					if (line !== '\n' && line !== '') {
						errorLogs.push(line.replace('\n', ''))
						debug && await saveBuildLog({
							line: `${line.replace('\n', '')}`,
							buildId,
							applicationId
						});	
					}
				}
			});
		}
		subprocess.on('exit', async (code) => {
			await asyncSleep(1000);
			if (code === 0) {
				resolve(code);
			} else {
				reject(code);
			}
		});
	});
};

export const asyncSleep = (delay: number): Promise<unknown> =>
	new Promise((resolve) => setTimeout(resolve, delay));
export const prisma = new PrismaClient({
	errorFormat: 'minimal'
	// log: [
	// 	{
	// 	  emit: 'event',
	// 	  level: 'query',
	// 	},
	// 	{
	// 	  emit: 'stdout',
	// 	  level: 'error',
	// 	},
	// 	{
	// 	  emit: 'stdout',
	// 	  level: 'info',
	// 	},
	// 	{
	// 	  emit: 'stdout',
	// 	  level: 'warn',
	// 	},
	//   ],
});

// prisma.$on('query', (e) => {
// console.log({e})
// console.log('Query: ' + e.query)
// console.log('Params: ' + e.params)
// console.log('Duration: ' + e.duration + 'ms')
//   })
export const base64Encode = (text: string): string => {
	return Buffer.from(text).toString('base64');
};
export const base64Decode = (text: string): string => {
	return Buffer.from(text, 'base64').toString('ascii');
};
export const decrypt = (hashString: string) => {
	if (hashString) {
		try {
			const hash = JSON.parse(hashString);
			const decipher = crypto.createDecipheriv(
				algorithm,
				process.env['COOLIFY_SECRET_KEY'],
				Buffer.from(hash.iv, 'hex')
			);
			const decrpyted = Buffer.concat([
				decipher.update(Buffer.from(hash.content, 'hex')),
				decipher.final()
			]);
			return decrpyted.toString();
		} catch (error) {
			console.log({ decryptionError: error.message });
			return hashString;
		}
	}
};
export const encrypt = (text: string) => {
	if (text) {
		const iv = crypto.randomBytes(16);
		const cipher = crypto.createCipheriv(algorithm, process.env['COOLIFY_SECRET_KEY'], iv);
		const encrypted = Buffer.concat([cipher.update(text), cipher.final()]);
		return JSON.stringify({
			iv: iv.toString('hex'),
			content: encrypted.toString('hex')
		});
	}
};

export async function checkDoubleBranch(branch: string, projectId: number): Promise<boolean> {
	const applications = await prisma.application.findMany({ where: { branch, projectId } });
	return applications.length > 1;
}
export async function isDNSValid(hostname: any, domain: string): Promise<any> {
	const { isIP } = await import('is-ip');
	const { DNSServers } = await listSettings();
	if (DNSServers) {
		dns.setServers([...DNSServers.split(',')]);
	}
	let resolves = [];
	try {
		if (isIP(hostname)) {
			resolves = [hostname];
		} else {
			resolves = await dns.resolve4(hostname);
		}
	} catch (error) {
		throw 'Invalid DNS.';
	}

	try {
		let ipDomainFound = false;
		const dnsResolve = await dns.resolve4(domain);
		if (dnsResolve.length > 0) {
			for (const ip of dnsResolve) {
				if (resolves.includes(ip)) {
					ipDomainFound = true;
				}
			}
		}
		if (!ipDomainFound) throw false;
	} catch (error) {
		throw 'DNS not set';
	}
}

export function getDomain(domain: string): string {
	return domain?.replace('https://', '').replace('http://', '');
}

export async function isDomainConfigured({
	id,
	fqdn,
	checkOwn = false,
	remoteIpAddress = undefined
}: {
	id: string;
	fqdn: string;
	checkOwn?: boolean;
	remoteIpAddress?: string;
}): Promise<boolean> {
	const domain = getDomain(fqdn);
	const nakedDomain = domain.replace('www.', '');
	const foundApp = await prisma.application.findFirst({
		where: {
			OR: [
				{ fqdn: { endsWith: `//${nakedDomain}` } },
				{ fqdn: { endsWith: `//www.${nakedDomain}` } }
			],
			id: { not: id },
			destinationDocker: {
				remoteIpAddress
			}
		},
		select: { fqdn: true }
	});
	const foundService = await prisma.service.findFirst({
		where: {
			OR: [
				{ fqdn: { endsWith: `//${nakedDomain}` } },
				{ fqdn: { endsWith: `//www.${nakedDomain}` } },
				{ minio: { apiFqdn: { endsWith: `//${nakedDomain}` } } },
				{ minio: { apiFqdn: { endsWith: `//www.${nakedDomain}` } } }
			],
			id: { not: checkOwn ? undefined : id },
			destinationDocker: {
				remoteIpAddress
			}
		},
		select: { fqdn: true }
	});

	const coolifyFqdn = await prisma.setting.findFirst({
		where: {
			OR: [
				{ fqdn: { endsWith: `//${nakedDomain}` } },
				{ fqdn: { endsWith: `//www.${nakedDomain}` } }
			],
			id: { not: id }
		},
		select: { fqdn: true }
	});
	return !!(foundApp || foundService || coolifyFqdn);
}

export async function getContainerUsage(dockerId: string, container: string): Promise<any> {
	try {
		const { stdout } = await executeDockerCmd({
			dockerId,
			command: `docker container stats ${container} --no-stream --no-trunc --format "{{json .}}"`
		});
		return JSON.parse(stdout);
	} catch (err) {
		return {
			MemUsage: 0,
			CPUPerc: 0,
			NetIO: 0
		};
	}
}

export async function checkDomainsIsValidInDNS({ hostname, fqdn, dualCerts }): Promise<any> {
	const { isIP } = await import('is-ip');
	const domain = getDomain(fqdn);
	const domainDualCert = domain.includes('www.') ? domain.replace('www.', '') : `www.${domain}`;

	const { DNSServers } = await listSettings();
	if (DNSServers) {
		dns.setServers([...DNSServers.split(',')]);
	}

	let resolves = [];
	try {
		if (isIP(hostname)) {
			resolves = [hostname];
		} else {
			resolves = await dns.resolve4(hostname);
		}
	} catch (error) {
		throw { status: 500, message: `Could not determine IP address for ${hostname}.` };
	}

	if (dualCerts) {
		try {
			const ipDomain = await dns.resolve4(domain);
			const ipDomainDualCert = await dns.resolve4(domainDualCert);

			let ipDomainFound = false;
			let ipDomainDualCertFound = false;

			for (const ip of ipDomain) {
				if (resolves.includes(ip)) {
					ipDomainFound = true;
				}
			}
			for (const ip of ipDomainDualCert) {
				if (resolves.includes(ip)) {
					ipDomainDualCertFound = true;
				}
			}
			if (ipDomainFound && ipDomainDualCertFound) return { status: 200 };
			throw {
				status: 500,
				message: `DNS not set correctly or propogated.<br>Please check your DNS settings.`
			};
		} catch (error) {
			throw {
				status: 500,
				message: `DNS not set correctly or propogated.<br>Please check your DNS settings.`
			};
		}
	} else {
		try {
			const ipDomain = await dns.resolve4(domain);
			let ipDomainFound = false;
			for (const ip of ipDomain) {
				if (resolves.includes(ip)) {
					ipDomainFound = true;
				}
			}
			if (ipDomainFound) return { status: 200 };
			throw {
				status: 500,
				message: `DNS not set correctly or propogated.<br>Please check your DNS settings.`
			};
		} catch (error) {
			throw {
				status: 500,
				message: `DNS not set correctly or propogated.<br>Please check your DNS settings.`
			};
		}
	}
}
export function generateTimestamp(): string {
	return `${day().format('HH:mm:ss.SSS')}`;
}

export async function listServicesWithIncludes(): Promise<any> {
	return await prisma.service.findMany({
		include: includeServices,
		orderBy: { createdAt: 'desc' }
	});
}

export const supportedDatabaseTypesAndVersions = [
	{
		name: 'mongodb',
		fancyName: 'MongoDB',
		baseImage: 'bitnami/mongodb',
		baseImageARM: 'mongo',
		versions: ['5.0', '4.4', '4.2'],
		versionsARM: ['5.0', '4.4', '4.2']
	},
	{
		name: 'mysql',
		fancyName: 'MySQL',
		baseImage: 'bitnami/mysql',
		baseImageARM: 'mysql',
		versions: ['8.0', '5.7'],
		versionsARM: ['8.0', '5.7']
	},
	{
		name: 'mariadb',
		fancyName: 'MariaDB',
		baseImage: 'bitnami/mariadb',
		baseImageARM: 'mariadb',
		versions: ['10.8', '10.7', '10.6', '10.5', '10.4', '10.3', '10.2'],
		versionsARM: ['10.8', '10.7', '10.6', '10.5', '10.4', '10.3', '10.2']
	},
	{
		name: 'postgresql',
		fancyName: 'PostgreSQL',
		baseImage: 'bitnami/postgresql',
		baseImageARM: 'postgres',
		versions: ['14.5.0', '13.8.0', '12.12.0', '11.17.0', '10.22.0'],
		versionsARM: ['14.5', '13.8', '12.12', '11.17', '10.22']
	},
	{
		name: 'redis',
		fancyName: 'Redis',
		baseImage: 'bitnami/redis',
		baseImageARM: 'redis',
		versions: ['7.0', '6.2', '6.0', '5.0'],
		versionsARM: ['7.0', '6.2', '6.0', '5.0']
	},
	{
		name: 'couchdb',
		fancyName: 'CouchDB',
		baseImage: 'bitnami/couchdb',
		baseImageARM: 'couchdb',
		versions: ['3.2.2', '3.1.2', '2.3.1'],
		versionsARM: ['3.2.2', '3.1.2', '2.3.1']
	},
	{
		name: 'edgedb',
		fancyName: 'EdgeDB',
		baseImage: 'edgedb/edgedb',
		versions: ['latest', '2.1', '2.0', '1.4']
	}
];

export async function getFreeSSHLocalPort(id: string): Promise<number | boolean> {
	const { default: isReachable } = await import('is-port-reachable');
	const { remoteIpAddress, sshLocalPort } = await prisma.destinationDocker.findUnique({
		where: { id }
	});
	if (sshLocalPort) {
		return Number(sshLocalPort);
	}

	const data = await prisma.setting.findFirst();
	const { minPort, maxPort } = data;

	const ports = await prisma.destinationDocker.findMany({
		where: { sshLocalPort: { not: null }, remoteIpAddress: { not: remoteIpAddress } }
	});

	const alreadyConfigured = await prisma.destinationDocker.findFirst({
		where: {
			remoteIpAddress,
			id: { not: id },
			sshLocalPort: { not: null }
		}
	});
	if (alreadyConfigured?.sshLocalPort) {
		await prisma.destinationDocker.update({
			where: { id },
			data: { sshLocalPort: alreadyConfigured.sshLocalPort }
		});
		return Number(alreadyConfigured.sshLocalPort);
	}
	const range = generateRangeArray(minPort, maxPort);
	const availablePorts = range.filter((port) => !ports.map((p) => p.sshLocalPort).includes(port));
	for (const port of availablePorts) {
		const found = await isReachable(port, { host: 'localhost' });
		if (!found) {
			await prisma.destinationDocker.update({
				where: { id },
				data: { sshLocalPort: Number(port) }
			});
			return Number(port);
		}
	}
	return false;
}

export async function createRemoteEngineConfiguration(id: string) {
	const homedir = os.homedir();
	const sshKeyFile = `/tmp/id_rsa-${id}`;
	const localPort = await getFreeSSHLocalPort(id);
	const {
		sshKey: { privateKey },
		remoteIpAddress,
		remotePort,
		remoteUser
	} = await prisma.destinationDocker.findFirst({ where: { id }, include: { sshKey: true } });
	await fs.writeFile(sshKeyFile, decrypt(privateKey) + '\n', { encoding: 'utf8', mode: 400 });
	// Needed for remote docker compose
	const { stdout: numberOfSSHAgentsRunning } = await asyncExecShell(
		`ps ax | grep [s]sh-agent | grep coolify-ssh-agent.pid | grep -v grep | wc -l`
	);
	if (numberOfSSHAgentsRunning !== '' && Number(numberOfSSHAgentsRunning.trim()) == 0) {
		try {
			await fs.stat(`/tmp/coolify-ssh-agent.pid`);
			await fs.rm(`/tmp/coolify-ssh-agent.pid`);
		} catch (error) {}
		await asyncExecShell(`eval $(ssh-agent -sa /tmp/coolify-ssh-agent.pid)`);
	}
	await asyncExecShell(`SSH_AUTH_SOCK=/tmp/coolify-ssh-agent.pid ssh-add -q ${sshKeyFile}`);

	const { stdout: numberOfSSHTunnelsRunning } = await asyncExecShell(
		`ps ax | grep 'ssh -F /dev/null -o StrictHostKeyChecking no -fNL ${localPort}:localhost:${remotePort}' | grep -v grep | wc -l`
	);
	if (numberOfSSHTunnelsRunning !== '' && Number(numberOfSSHTunnelsRunning.trim()) == 0) {
		try {
			await asyncExecShell(
				`SSH_AUTH_SOCK=/tmp/coolify-ssh-agent.pid ssh -F /dev/null -o "StrictHostKeyChecking no" -fNL ${localPort}:localhost:${remotePort} ${remoteUser}@${remoteIpAddress}`
			);
		} catch (error) {}
	}
	const config = sshConfig.parse('');
	const found = config.find({ Host: remoteIpAddress });
	if (!found) {
		config.append({
			Host: remoteIpAddress,
			Hostname: 'localhost',
			Port: localPort.toString(),
			User: remoteUser,
			IdentityFile: sshKeyFile,
			StrictHostKeyChecking: 'no'
		});
	}
	try {
		await fs.stat(`${homedir}/.ssh/`);
	} catch (error) {
		await fs.mkdir(`${homedir}/.ssh/`);
	}
	return await fs.writeFile(`${homedir}/.ssh/config`, sshConfig.stringify(config));
}
export async function executeSSHCmd({ dockerId, command }) {
	const { execaCommand } = await import('execa')
	let { remoteEngine, remoteIpAddress, engine, remoteUser } = await prisma.destinationDocker.findUnique({ where: { id: dockerId } })
	if (remoteEngine) {
		await createRemoteEngineConfiguration(dockerId)
		engine = `ssh://${remoteIpAddress}`
	} else {
		engine = 'unix:///var/run/docker.sock'
	}
	if (process.env.CODESANDBOX_HOST) {
		if (command.startsWith('docker compose')) {
			command = command.replace(/docker compose/gi, 'docker-compose')
		}
	}
	command = `ssh ${remoteIpAddress} ${command}`
	return await execaCommand(command)
}
export async function executeDockerCmd({ debug, buildId, applicationId, dockerId, command }: { debug?: boolean, buildId?: string, applicationId?: string, dockerId: string, command: string }): Promise<any> {
	const { execaCommand } = await import('execa')
	let { remoteEngine, remoteIpAddress, engine, remoteUser } = await prisma.destinationDocker.findUnique({ where: { id: dockerId } })
	if (remoteEngine) {
		await createRemoteEngineConfiguration(dockerId);
		engine = `ssh://${remoteIpAddress}`;
	} else {
		engine = 'unix:///var/run/docker.sock';
	}
	if (process.env.CODESANDBOX_HOST) {
		if (command.startsWith('docker compose')) {
			command = command.replace(/docker compose/gi, 'docker-compose');
		}
	}
	if (command.startsWith(`docker build --progress plain`)) {
		return await asyncExecShellStream({ debug, buildId, applicationId, command, engine });
	}
	return await execaCommand(command, { env: { DOCKER_BUILDKIT: "1", DOCKER_HOST: engine }, shell: true })
}
export async function startTraefikProxy(id: string): Promise<void> {
	const { engine, network, remoteEngine, remoteIpAddress } = await prisma.destinationDocker.findUnique({ where: { id } })
	const { found } = await checkContainer({ dockerId: id, container: 'coolify-proxy', remove: true });
	const { id: settingsId, ipv4, ipv6 } = await listSettings();

	if (!found) {
		const { stdout: coolifyNetwork } = await executeDockerCmd({
			dockerId: id,
			command: `docker network ls --filter 'name=coolify-infra' --no-trunc --format "{{json .}}"`
		});

		if (!coolifyNetwork) {
			await executeDockerCmd({
				dockerId: id,
				command: `docker network create --attachable coolify-infra`
			});
		}
		const { stdout: Config } = await executeDockerCmd({
			dockerId: id,
			command: `docker network inspect ${network} --format '{{json .IPAM.Config }}'`
		});
		const ip = JSON.parse(Config)[0].Gateway;
		let traefikUrl = mainTraefikEndpoint;
		if (remoteEngine) {
			let ip = null;
			if (isDev) {
				ip = getAPIUrl();
			} else {
				ip = `http://${ipv4 || ipv6}:3000`;
			}
			traefikUrl = `${ip}/webhooks/traefik/remote/${id}`;
		}
		await executeDockerCmd({
			dockerId: id,
			command: `docker run --restart always \
			--add-host 'host.docker.internal:host-gateway' \
			${ip ? `--add-host 'host.docker.internal:${ip}'` : ''} \
			-v coolify-traefik-letsencrypt:/etc/traefik/acme \
			-v /var/run/docker.sock:/var/run/docker.sock \
			--network coolify-infra \
			-p "80:80" \
			-p "443:443" \
			--name coolify-proxy \
			-d ${defaultTraefikImage} \
			--entrypoints.web.address=:80 \
			--entrypoints.web.forwardedHeaders.insecure=true \
			--entrypoints.websecure.address=:443 \
			--entrypoints.websecure.forwardedHeaders.insecure=true \
			--providers.docker=true \
			--providers.docker.exposedbydefault=false \
			--providers.http.endpoint=${traefikUrl} \
			--providers.http.pollTimeout=5s \
			--certificatesresolvers.letsencrypt.acme.httpchallenge=true \
			--certificatesresolvers.letsencrypt.acme.storage=/etc/traefik/acme/acme.json \
			--certificatesresolvers.letsencrypt.acme.httpchallenge.entrypoint=web \
			--log.level=error`
		});
		await prisma.setting.update({ where: { id: settingsId }, data: { proxyHash: null } });
		await prisma.destinationDocker.update({
			where: { id },
			data: { isCoolifyProxyUsed: true }
		});
	}
	// Configure networks for local docker engine
	if (engine) {
		const destinations = await prisma.destinationDocker.findMany({ where: { engine } });
		for (const destination of destinations) {
			await configureNetworkTraefikProxy(destination);
		}
	}
	// Configure networks for remote docker engine
	if (remoteEngine) {
		const destinations = await prisma.destinationDocker.findMany({ where: { remoteIpAddress } });
		for (const destination of destinations) {
			await configureNetworkTraefikProxy(destination);
		}
	}
}

export async function configureNetworkTraefikProxy(destination: any): Promise<void> {
	const { id } = destination;
	const { stdout: networks } = await executeDockerCmd({
		dockerId: id,
		command: `docker ps -a --filter name=coolify-proxy --format '{{json .Networks}}'`
	});
	const configuredNetworks = networks.replace(/"/g, '').replace('\n', '').split(',');
	if (!configuredNetworks.includes(destination.network)) {
		await executeDockerCmd({
			dockerId: destination.id,
			command: `docker network connect ${destination.network} coolify-proxy`
		});
	}
}

export async function stopTraefikProxy(
	id: string
): Promise<{ stdout: string; stderr: string } | Error> {
	const { found } = await checkContainer({ dockerId: id, container: 'coolify-proxy' });
	await prisma.destinationDocker.update({
		where: { id },
		data: { isCoolifyProxyUsed: false }
	});
	const { id: settingsId } = await prisma.setting.findFirst({});
	await prisma.setting.update({ where: { id: settingsId }, data: { proxyHash: null } });
	try {
		if (found) {
			await executeDockerCmd({
				dockerId: id,
				command: `docker stop -t 0 coolify-proxy && docker rm coolify-proxy`
			});
		}
	} catch (error) {
		return error;
	}
}

export async function listSettings(): Promise<any> {
	const settings = await prisma.setting.findFirst({});
	if (settings.proxyPassword) settings.proxyPassword = decrypt(settings.proxyPassword);
	return settings;
}

export function generatePassword({
	length = 24,
	symbols = false,
	isHex = false
}: { length?: number; symbols?: boolean; isHex?: boolean } | null): string {
	if (isHex) {
		return crypto.randomBytes(length).toString('hex');
	}
	const password = generator.generate({
		length,
		numbers: true,
		strict: true,
		symbols
	});

	return password;
}

type DatabaseConfiguration = {
	volume: string;
	image: string;
	command?: string;
	ulimits: Record<string, unknown>;
	privatePort: number;
	environmentVariables: {
		MYSQL_DATABASE: string;
		MYSQL_PASSWORD: string;
		MYSQL_ROOT_USER: string;
		MYSQL_USER: string;
		MYSQL_ROOT_PASSWORD: string;
	};
}
	| {
			volume: string;
			image: string;
			command?: string;
			ulimits: Record<string, unknown>;
			privatePort: number;
			environmentVariables: {
				MONGO_INITDB_ROOT_USERNAME?: string;
				MONGO_INITDB_ROOT_PASSWORD?: string;
				MONGODB_ROOT_USER?: string;
				MONGODB_ROOT_PASSWORD?: string;
			};
	  }
	| {
			volume: string;
			image: string;
			command?: string;
			ulimits: Record<string, unknown>;
			privatePort: number;
			environmentVariables: {
				MARIADB_ROOT_USER: string;
				MARIADB_ROOT_PASSWORD: string;
				MARIADB_USER: string;
				MARIADB_PASSWORD: string;
				MARIADB_DATABASE: string;
			};
	  }
	| {
		volume: string;
		image: string;
		command?: string;
		ulimits: Record<string, unknown>;
		privatePort: number;
		environmentVariables: {
			POSTGRES_PASSWORD?: string;
			POSTGRES_USER?: string;
			POSTGRES_DB?: string;
			POSTGRESQL_POSTGRES_PASSWORD?: string;
			POSTGRESQL_USERNAME?: string;
			POSTGRESQL_PASSWORD?: string;
			POSTGRESQL_DATABASE?: string;
		};
	}
	| {
		volume: string;
		image: string;
		command?: string;
		ulimits: Record<string, unknown>;
		privatePort: number;
		environmentVariables: {
			REDIS_AOF_ENABLED: string;
			REDIS_PASSWORD: string;
		};
	}
	| {
		volume: string;
		image: string;
		command?: string;
		ulimits: Record<string, unknown>;
		privatePort: number;
		environmentVariables: {
			COUCHDB_PASSWORD: string;
			COUCHDB_USER: string;
		};
	}
	| {
		volume: string;
		image: string;
		command?: string;
		ulimits: Record<string, unknown>;
		privatePort: number;
		environmentVariables: {
			EDGEDB_SERVER_PASSWORD: string;
			EDGEDB_SERVER_USER: string;
			EDGEDB_SERVER_DATABASE: string;
			EDGEDB_SERVER_TLS_CERT_MODE: string;
		};
	}
export function generateDatabaseConfiguration(database: any, arch: string): DatabaseConfiguration {
	const {
		id,
		dbUser,
		dbUserPassword,
		rootUser,
		rootUserPassword,
		defaultDatabase,
		version,
		type,
	} = database;
	const baseImage = getDatabaseImage(type, arch);
	if (type === 'mysql') {
		const configuration = {
			privatePort: 3306,
			environmentVariables: {
				MYSQL_USER: dbUser,
				MYSQL_PASSWORD: dbUserPassword,
				MYSQL_ROOT_PASSWORD: rootUserPassword,
				MYSQL_ROOT_USER: rootUser,
				MYSQL_DATABASE: defaultDatabase
			},
			image: `${baseImage}:${version}`,
			volume: `${id}-${type}-data:/bitnami/mysql/data`,
			ulimits: {}
		};
		if (isARM(arch)) {
			configuration.volume = `${id}-${type}-data:/var/lib/mysql`;
		}
		return configuration;
	} else if (type === 'mariadb') {
		const configuration: DatabaseConfiguration = {
			privatePort: 3306,
			environmentVariables: {
				MARIADB_ROOT_USER: rootUser,
				MARIADB_ROOT_PASSWORD: rootUserPassword,
				MARIADB_USER: dbUser,
				MARIADB_PASSWORD: dbUserPassword,
				MARIADB_DATABASE: defaultDatabase
			},
			image: `${baseImage}:${version}`,
			volume: `${id}-${type}-data:/bitnami/mariadb`,
			ulimits: {}
		};
		if (isARM(arch)) {
			configuration.volume = `${id}-${type}-data:/var/lib/mysql`;
		}
		return configuration;
	} else if (type === 'mongodb') {
		const configuration: DatabaseConfiguration = {
			privatePort: 27017,
			environmentVariables: {
				MONGODB_ROOT_USER: rootUser,
				MONGODB_ROOT_PASSWORD: rootUserPassword
			},
			image: `${baseImage}:${version}`,
			volume: `${id}-${type}-data:/bitnami/mongodb`,
			ulimits: {}
		};
		if (isARM(arch)) {
			configuration.environmentVariables = {
				MONGO_INITDB_ROOT_USERNAME: rootUser,
				MONGO_INITDB_ROOT_PASSWORD: rootUserPassword
			};
			configuration.volume = `${id}-${type}-data:/data/db`;
		}
		return configuration;
	} else if (type === 'postgresql') {
		const configuration: DatabaseConfiguration = {
			privatePort: 5432,
			environmentVariables: {
				POSTGRESQL_POSTGRES_PASSWORD: rootUserPassword,
				POSTGRESQL_PASSWORD: dbUserPassword,
				POSTGRESQL_USERNAME: dbUser,
				POSTGRESQL_DATABASE: defaultDatabase
			},
			image: `${baseImage}:${version}`,
			volume: `${id}-${type}-data:/bitnami/postgresql`,
			ulimits: {}
		};
		if (isARM(arch)) {
			configuration.volume = `${id}-${type}-data:/var/lib/postgresql`;
			configuration.environmentVariables = {
				POSTGRES_PASSWORD: dbUserPassword,
				POSTGRES_USER: dbUser,
				POSTGRES_DB: defaultDatabase
			};
		}
		return configuration;
	} else if (type === 'redis') {
		const { settings: { appendOnly } } = database;
		const configuration: DatabaseConfiguration = {
			privatePort: 6379,
			command: undefined,
			environmentVariables: {
				REDIS_PASSWORD: dbUserPassword,
				REDIS_AOF_ENABLED: appendOnly ? 'yes' : 'no'
			},
			image: `${baseImage}:${version}`,
			volume: `${id}-${type}-data:/bitnami/redis/data`,
			ulimits: {}
		};
		if (isARM(arch)) {
			configuration.volume = `${id}-${type}-data:/data`;
			configuration.command = `/usr/local/bin/redis-server --appendonly ${
				appendOnly ? 'yes' : 'no'
			} --requirepass ${dbUserPassword}`;
		}
		return configuration;
	} else if (type === 'couchdb') {
		const configuration: DatabaseConfiguration = {
			privatePort: 5984,
			environmentVariables: {
				COUCHDB_PASSWORD: dbUserPassword,
				COUCHDB_USER: dbUser
			},
			image: `${baseImage}:${version}`,
			volume: `${id}-${type}-data:/bitnami/couchdb`,
			ulimits: {}
		};
		if (isARM(arch)) {
			configuration.volume = `${id}-${type}-data:/opt/couchdb/data`;
		}
		return configuration
	} else if (type === 'edgedb') {
		const configuration: DatabaseConfiguration = {
			privatePort: 5656,
			environmentVariables: {
				EDGEDB_SERVER_PASSWORD: rootUserPassword,
				EDGEDB_SERVER_USER: rootUser,
				EDGEDB_SERVER_DATABASE: defaultDatabase,
				EDGEDB_SERVER_TLS_CERT_MODE: 'generate_self_signed'
			},
			image: `${baseImage}:${version}`,
			volume: `${id}-${type}-data:/var/lib/edgedb/data`,
			ulimits: {}
		};
		return configuration
	}
}
export function isARM(arch: string) {
	if (arch === 'arm' || arch === 'arm64') {
		return true;
	}
	return false;
}
export function getDatabaseImage(type: string, arch: string): string {
	const found = supportedDatabaseTypesAndVersions.find((t) => t.name === type);
	if (found) {
		if (isARM(arch)) {
			return found.baseImageARM || found.baseImage;
		}
		return found.baseImage;
	}
	return '';
}

export function getDatabaseVersions(type: string, arch: string): string[] {
	const found = supportedDatabaseTypesAndVersions.find((t) => t.name === type);
	if (found) {
		if (isARM(arch)) {
			return found.versionsARM || found.versions;
		}
		return found.versions;
	}
	return [];
}

export type ComposeFile = {
	version: ComposerFileVersion;
	services: Record<string, ComposeFileService>;
	networks: Record<string, ComposeFileNetwork>;
	volumes?: Record<string, ComposeFileVolume>;
};

export type ComposeFileService = {
	container_name: string;
	image?: string;
	networks: string[];
	environment?: Record<string, unknown>;
	volumes?: string[];
	ulimits?: unknown;
	labels?: string[];
	env_file?: string[];
	extra_hosts?: string[];
	restart: ComposeFileRestartOption;
	depends_on?: string[];
	command?: string;
	ports?: string[];
	build?:
		| {
				context: string;
				dockerfile: string;
				args?: Record<string, unknown>;
		  }
		| string;
	deploy?: {
		restart_policy?: {
			condition?: string;
			delay?: string;
			max_attempts?: number;
			window?: string;
		};
	};
};

export type ComposerFileVersion =
	| '3.8'
	| '3.7'
	| '3.6'
	| '3.5'
	| '3.4'
	| '3.3'
	| '3.2'
	| '3.1'
	| '3.0'
	| '2.4'
	| '2.3'
	| '2.2'
	| '2.1'
	| '2.0';

export type ComposeFileRestartOption = 'no' | 'always' | 'on-failure' | 'unless-stopped';

export type ComposeFileNetwork = {
	external: boolean;
};

export type ComposeFileVolume = {
	external?: boolean;
	name?: string;
};

export async function makeLabelForStandaloneDatabase({ id, image, volume }) {
	const database = await prisma.database.findFirst({ where: { id } });
	delete database.destinationDockerId;
	delete database.createdAt;
	delete database.updatedAt;
	return [
		'coolify.managed=true',
		`coolify.version=${version}`,
		`coolify.type=standalone-database`,
		`coolify.configuration=${base64Encode(
			JSON.stringify({
				version,
				image,
				volume,
				...database
			})
		)}`
	];
}
export const createDirectories = async ({
	repository,
	buildId
}: {
	repository: string;
	buildId: string;
}): Promise<{ workdir: string; repodir: string }> => {
	const repodir = `/tmp/build-sources/${repository}/`;
	const workdir = `/tmp/build-sources/${repository}/${buildId}`;
	let workdirFound = false;
	try {
		workdirFound = !!(await fs.stat(workdir));
	} catch (error) {}
	if (workdirFound) {
		await asyncExecShell(`rm -fr ${workdir}`);
	}
	await asyncExecShell(`mkdir -p ${workdir}`);
	return {
		workdir,
		repodir
	};
};

export async function stopDatabaseContainer(database: any): Promise<boolean> {
	let everStarted = false;
	const {
		id,
		destinationDockerId,
		destinationDocker: { engine, id: dockerId }
	} = database;
	if (destinationDockerId) {
		try {
			const { stdout } = await executeDockerCmd({
				dockerId,
				command: `docker inspect --format '{{json .State}}' ${id}`
			});

			if (stdout) {
				everStarted = true;
				await removeContainer({ id, dockerId });
			}
		} catch (error) {
			//
		}
	}
	return everStarted;
}

export async function stopTcpHttpProxy(
	id: string,
	destinationDocker: any,
	publicPort: number,
	forceName: string = null
): Promise<{ stdout: string; stderr: string } | Error> {
	const { id: dockerId } = destinationDocker;
	let container = `${id}-${publicPort}`;
	if (forceName) container = forceName;
	const { found } = await checkContainer({ dockerId, container });
	try {
		if (found) {
			return await executeDockerCmd({
				dockerId,
				command: `docker stop -t 0 ${container} && docker rm ${container}`
			});
		}
	} catch (error) {
		return error;
	}
}

export async function updatePasswordInDb(database, user, newPassword, isRoot) {
	const {
		id,
		type,
		rootUser,
		rootUserPassword,
		dbUser,
		dbUserPassword,
		defaultDatabase,
		destinationDockerId,
		destinationDocker: { id: dockerId }
	} = database;
	if (destinationDockerId) {
		if (type === 'mysql') {
			await executeDockerCmd({
				dockerId,
				command: `docker exec ${id} mysql -u ${rootUser} -p${rootUserPassword} -e \"ALTER USER '${user}'@'%' IDENTIFIED WITH caching_sha2_password BY '${newPassword}';\"`
			});
		} else if (type === 'mariadb') {
			await executeDockerCmd({
				dockerId,
				command: `docker exec ${id} mysql -u ${rootUser} -p${rootUserPassword} -e \"SET PASSWORD FOR '${user}'@'%' = PASSWORD('${newPassword}');\"`
			});
		} else if (type === 'postgresql') {
			if (isRoot) {
				await executeDockerCmd({
					dockerId,
					command: `docker exec ${id} psql postgresql://postgres:${rootUserPassword}@${id}:5432/${defaultDatabase} -c "ALTER role postgres WITH PASSWORD '${newPassword}'"`
				});
			} else {
				await executeDockerCmd({
					dockerId,
					command: `docker exec ${id} psql postgresql://${dbUser}:${dbUserPassword}@${id}:5432/${defaultDatabase} -c "ALTER role ${user} WITH PASSWORD '${newPassword}'"`
				});
			}
		} else if (type === 'mongodb') {
			await executeDockerCmd({
				dockerId,
				command: `docker exec ${id} mongo 'mongodb://${rootUser}:${rootUserPassword}@${id}:27017/admin?readPreference=primary&ssl=false' --eval "db.changeUserPassword('${user}','${newPassword}')"`
			});
		} else if (type === 'redis') {
			await executeDockerCmd({
				dockerId,
				command: `docker exec ${id} redis-cli -u redis://${dbUserPassword}@${id}:6379 --raw CONFIG SET requirepass ${newPassword}`
			});
		}
	}
}
export async function checkExposedPort({ id, configuredPort, exposePort, engine, remoteEngine, remoteIpAddress }: { id: string, configuredPort?: number, exposePort: number, engine: string, remoteEngine: boolean, remoteIpAddress?: string }) {
	if (exposePort < 1024 || exposePort > 65535) {
		throw { status: 500, message: `Exposed Port needs to be between 1024 and 65535.` };
	}
	if (configuredPort) {
		if (configuredPort !== exposePort) {
			const availablePort = await getFreeExposedPort(id, exposePort, engine, remoteEngine, remoteIpAddress);
			if (availablePort.toString() !== exposePort.toString()) {
				throw { status: 500, message: `Port ${exposePort} is already in use.` };
			}
		}
	} else {
		const availablePort = await getFreeExposedPort(id, exposePort, engine, remoteEngine, remoteIpAddress);
		if (availablePort.toString() !== exposePort.toString()) {
			throw { status: 500, message: `Port ${exposePort} is already in use.` };
		}
	}
}
export async function getFreeExposedPort(id, exposePort, engine, remoteEngine, remoteIpAddress) {
	const { default: checkPort } = await import('is-port-reachable');
	if (remoteEngine) {
		const applicationUsed = await (
			await prisma.application.findMany({
				where: { exposePort: { not: null }, id: { not: id }, destinationDocker: { remoteIpAddress } },
				select: { exposePort: true }
			})
		).map((a) => a.exposePort);
		const serviceUsed = await (
			await prisma.service.findMany({
				where: { exposePort: { not: null }, id: { not: id }, destinationDocker: { remoteIpAddress } },
				select: { exposePort: true }
			})
		).map((a) => a.exposePort);
		const usedPorts = [...applicationUsed, ...serviceUsed];
		if (usedPorts.includes(exposePort)) {
			return false
		}
		const found = await checkPort(exposePort, { host: remoteIpAddress });
		if (!found) {
			return exposePort
		}
		return false
	} else {
		const applicationUsed = await (
			await prisma.application.findMany({
				where: { exposePort: { not: null }, id: { not: id }, destinationDocker: { engine } },
				select: { exposePort: true }
			})
		).map((a) => a.exposePort);
		const serviceUsed = await (
			await prisma.service.findMany({
				where: { exposePort: { not: null }, id: { not: id }, destinationDocker: { engine } },
				select: { exposePort: true }
			})
		).map((a) => a.exposePort);
		const usedPorts = [...applicationUsed, ...serviceUsed];
		if (usedPorts.includes(exposePort)) {
			return false
		}
		const found = await checkPort(exposePort, { host: 'localhost' });
		if (!found) {
			return exposePort
		}
		return false
	}
}
export function generateRangeArray(start, end) {
	return Array.from({ length: end - start }, (v, k) => k + start);
}
export async function getFreePublicPort({ id, remoteEngine, engine, remoteIpAddress }) {
	const { default: isReachable } = await import('is-port-reachable');
	const data = await prisma.setting.findFirst();
	const { minPort, maxPort } = data;
	if (remoteEngine) {
		const dbUsed = await (
			await prisma.database.findMany({
				where: { publicPort: { not: null }, id: { not: id }, destinationDocker: { remoteIpAddress } },
				select: { publicPort: true }
			})
		).map((a) => a.publicPort);
		const wpFtpUsed = await (
			await prisma.wordpress.findMany({
				where: { ftpPublicPort: { not: null }, id: { not: id }, service: { destinationDocker: { remoteIpAddress } } },
				select: { ftpPublicPort: true }
			})
		).map((a) => a.ftpPublicPort);
		const wpUsed = await (
			await prisma.wordpress.findMany({
				where: { mysqlPublicPort: { not: null }, id: { not: id }, service: { destinationDocker: { remoteIpAddress } } },
				select: { mysqlPublicPort: true }
			})
		).map((a) => a.mysqlPublicPort);
		const minioUsed = await (
			await prisma.minio.findMany({
				where: { publicPort: { not: null }, id: { not: id }, service: { destinationDocker: { remoteIpAddress } } },
				select: { publicPort: true }
			})
		).map((a) => a.publicPort);
		const usedPorts = [...dbUsed, ...wpFtpUsed, ...wpUsed, ...minioUsed];
		const range = generateRangeArray(minPort, maxPort)
		const availablePorts = range.filter(port => !usedPorts.includes(port))
		for (const port of availablePorts) {
			const found = await isReachable(port, { host: remoteIpAddress })
			if (!found) {
				return port
			}
		}
		return false
	} else {
		const dbUsed = await (
			await prisma.database.findMany({
				where: { publicPort: { not: null }, id: { not: id }, destinationDocker: { engine } },
				select: { publicPort: true }
			})
		).map((a) => a.publicPort);
		const wpFtpUsed = await (
			await prisma.wordpress.findMany({
				where: { ftpPublicPort: { not: null }, id: { not: id }, service: { destinationDocker: { engine } } },
				select: { ftpPublicPort: true }
			})
		).map((a) => a.ftpPublicPort);
		const wpUsed = await (
			await prisma.wordpress.findMany({
				where: { mysqlPublicPort: { not: null }, id: { not: id }, service: { destinationDocker: { engine } } },
				select: { mysqlPublicPort: true }
			})
		).map((a) => a.mysqlPublicPort);
		const minioUsed = await (
			await prisma.minio.findMany({
				where: { publicPort: { not: null }, id: { not: id }, service: { destinationDocker: { engine } } },
				select: { publicPort: true }
			})
		).map((a) => a.publicPort);
		const usedPorts = [...dbUsed, ...wpFtpUsed, ...wpUsed, ...minioUsed];
		const range = generateRangeArray(minPort, maxPort)
		const availablePorts = range.filter(port => !usedPorts.includes(port))
		for (const port of availablePorts) {
			const found = await isReachable(port, { host: 'localhost' })
			if (!found) {
				return port
			}
		}
		return false
	}
}

export async function startTraefikTCPProxy(
	destinationDocker: any,
	id: string,
	publicPort: number,
	privatePort: number,
	type?: string
): Promise<{ stdout: string; stderr: string } | Error> {
	const { network, id: dockerId, remoteEngine } = destinationDocker;
	const container = `${id}-${publicPort}`;
	const { found } = await checkContainer({ dockerId, container, remove: true });
	const { ipv4, ipv6 } = await listSettings();

	let dependentId = id;
	if (type === 'wordpressftp') dependentId = `${id}-ftp`;
	const foundDependentContainer = await checkContainer({
		dockerId,
		container: dependentId,
		remove: true
	});
	try {
		if (foundDependentContainer && !found) {
			const { stdout: Config } = await executeDockerCmd({
				dockerId,
				command: `docker network inspect ${network} --format '{{json .IPAM.Config }}'`
			});

			const ip = JSON.parse(Config)[0].Gateway;
			let traefikUrl = otherTraefikEndpoint;
			if (remoteEngine) {
				let ip = null;
				if (isDev) {
					ip = getAPIUrl();
				} else {
					ip = `http://${ipv4 || ipv6}:3000`;
				}
				traefikUrl = `${ip}/webhooks/traefik/other.json`;
			}
			const tcpProxy = {
				version: '3.8',
				services: {
					[`${id}-${publicPort}`]: {
						container_name: container,
						image: defaultTraefikImage,
						command: [
							`--entrypoints.tcp.address=:${publicPort}`,
							`--entryPoints.tcp.forwardedHeaders.insecure=true`,
							`--providers.http.endpoint=${traefikUrl}?id=${id}&privatePort=${privatePort}&publicPort=${publicPort}&type=tcp&address=${dependentId}`,
							'--providers.http.pollTimeout=2s',
							'--log.level=error'
						],
						ports: [`${publicPort}:${publicPort}`],
						extra_hosts: ['host.docker.internal:host-gateway', `host.docker.internal: ${ip}`],
						volumes: ['/var/run/docker.sock:/var/run/docker.sock'],
						networks: ['coolify-infra', network]
					}
				},
				networks: {
					[network]: {
						external: false,
						name: network
					},
					'coolify-infra': {
						external: false,
						name: 'coolify-infra'
					}
				}
			};
			await fs.writeFile(`/tmp/docker-compose-${id}.yaml`, yaml.dump(tcpProxy));
			await executeDockerCmd({
				dockerId,
				command: `docker compose -f /tmp/docker-compose-${id}.yaml up -d`
			});
			await fs.rm(`/tmp/docker-compose-${id}.yaml`);
		}
		if (!foundDependentContainer && found) {
			await executeDockerCmd({
				dockerId,
				command: `docker stop -t 0 ${container} && docker rm ${container}`
			});
		}
	} catch (error) {
		return error;
	}
}

export async function getServiceFromDB({
	id,
	teamId
}: {
	id: string;
	teamId: string;
}): Promise<any> {
	const settings = await prisma.setting.findFirst();
	const body = await prisma.service.findFirst({
		where: { id, teams: { some: { id: teamId === '0' ? undefined : teamId } } },
		include: includeServices
	});
	let { type } = body;
	type = fixType(type);

	if (body?.serviceSecret.length > 0) {
		body.serviceSecret = body.serviceSecret.map((s) => {
			s.value = decrypt(s.value);
			return s;
		});
	}

	body[type] = { ...body[type], ...getUpdateableFields(type, body[type]) };
	return { ...body, settings };
}

export function getServiceImage(type: string): string {
	const found = supportedServiceTypesAndVersions.find((t) => t.name === type);
	if (found) {
		return found.baseImage;
	}
	return '';
}

export function getServiceImages(type: string): string[] {
	const found = supportedServiceTypesAndVersions.find((t) => t.name === type);
	if (found) {
		return found.images;
	}
	return [];
}

export function saveUpdateableFields(type: string, data: any) {
	const update = {};
	if (type && serviceFields[type]) {
		serviceFields[type].map((k) => {
			let temp = data[k.name];
			if (temp) {
				if (k.isEncrypted) {
					temp = encrypt(temp);
				}
				if (k.isLowerCase) {
					temp = temp.toLowerCase();
				}
				if (k.isNumber) {
					temp = Number(temp);
				}
				if (k.isBoolean) {
					temp = Boolean(temp);
				}
			}
			if (k.isNumber && temp === '') {
				temp = null;
			}
			update[k.name] = temp;
		});
	}
	return update;
}

export function getUpdateableFields(type: string, data: any) {
	const update = {};
	if (type && serviceFields[type]) {
		serviceFields[type].map((k) => {
			let temp = data[k.name];
			if (temp) {
				if (k.isEncrypted) {
					temp = decrypt(temp);
				}
				update[k.name] = temp;
			}
			update[k.name] = temp;
		});
	}
	return update;
}

export function fixType(type) {
	// Hack to fix the type case sensitivity...
	if (type === 'plausibleanalytics') type = 'plausibleAnalytics';
	if (type === 'meilisearch') type = 'meiliSearch';
	return type;
}

export const getServiceMainPort = (service: string) => {
	const serviceType = supportedServiceTypesAndVersions.find((s) => s.name === service);
	if (serviceType) {
		return serviceType.ports.main;
	}
	return null;
};

export function makeLabelForServices(type) {
	return [
		'coolify.managed=true',
		`coolify.version=${version}`,
		`coolify.type=service`,
		`coolify.service.type=${type}`
	];
}
export function errorHandler({
	status = 500,
	message = 'Unknown error.'
}: {
	status: number;
	message: string | any;
}) {
	if (message.message) message = message.message;
	throw { status, message };
}
export async function generateSshKeyPair(): Promise<{ publicKey: string; privateKey: string }> {
	return await new Promise((resolve, reject) => {
		forge.pki.rsa.generateKeyPair({ bits: 4096, workers: -1 }, function (err, keys) {
			if (keys) {
				resolve({
					publicKey: forge.ssh.publicKeyToOpenSSH(keys.publicKey),
					privateKey: forge.ssh.privateKeyToOpenSSH(keys.privateKey)
				});
			} else {
				reject(keys);
			}
		});
	});
}

export async function stopBuild(buildId, applicationId) {
	let count = 0;
	await new Promise<void>(async (resolve, reject) => {
		const { destinationDockerId, status } = await prisma.build.findFirst({
			where: { id: buildId }
		});
		const { id: dockerId } = await prisma.destinationDocker.findFirst({
			where: { id: destinationDockerId }
		});
		const interval = setInterval(async () => {
			try {
				if (status === 'failed' || status === 'canceled') {
					clearInterval(interval);
					return resolve();
				}
				if (count > 15) {
					clearInterval(interval);
					if (scheduler.workers.has('deployApplication')) {
						scheduler.workers.get('deployApplication').postMessage('cancel');
					}
					await cleanupDB(buildId, applicationId);
					return reject(new Error('Deployment canceled.'));
				}
				const { stdout: buildContainers } = await executeDockerCmd({
					dockerId,
					command: `docker container ls --filter "label=coolify.buildId=${buildId}" --format '{{json .}}'`
				});
				if (buildContainers) {
					const containersArray = buildContainers.trim().split('\n');
					for (const container of containersArray) {
						const containerObj = JSON.parse(container);
						const id = containerObj.ID;
						if (!containerObj.Names.startsWith(`${applicationId} `)) {
							await removeContainer({ id, dockerId });
							clearInterval(interval);
							if (scheduler.workers.has('deployApplication')) {
								scheduler.workers.get('deployApplication').postMessage('cancel');
							}
							await cleanupDB(buildId, applicationId);
							return resolve();
						}
					}
				}
				count++;
			} catch (error) {}
		}, 100);
	});
}

async function cleanupDB(buildId: string, applicationId: string) {
	const data = await prisma.build.findUnique({ where: { id: buildId } });
	if (data?.status === 'queued' || data?.status === 'running') {
		await prisma.build.update({ where: { id: buildId }, data: { status: 'canceled' } });
	}
	await saveBuildLog({ line: 'Deployment canceled.', buildId, applicationId });
}

export function convertTolOldVolumeNames(type) {
	if (type === 'nocodb') {
		return 'nc';
	}
}

export async function cleanupDockerStorage(dockerId, lowDiskSpace, force) {
	// Cleanup old coolify images
	try {
		let { stdout: images } = await executeDockerCmd({
			dockerId,
			command: `docker images coollabsio/coolify --filter before="coollabsio/coolify:${version}" -q | xargs -r`
		});

		images = images.trim();
		if (images) {
			await executeDockerCmd({ dockerId, command: `docker rmi -f ${images}" -q | xargs -r` });
		}
	} catch (error) {}
	if (lowDiskSpace || force) {
		if (isDev) {
			if (!force) console.log(`[DEV MODE] Low disk space: ${lowDiskSpace}`);
			return;
		}
		try {
			await executeDockerCmd({
				dockerId,
				command: `docker container prune -f --filter "label=coolify.managed=true"`
			});
		} catch (error) {}
		try {
			await executeDockerCmd({ dockerId, command: `docker image prune -f` });
		} catch (error) {}
		try {
			await executeDockerCmd({ dockerId, command: `docker image prune -a -f` });
		} catch (error) {}
		// Cleanup build caches
		try {
			await executeDockerCmd({ dockerId, command: `docker builder prune -a -f` });
		} catch (error) {}
	}
}

export function persistentVolumes(id, persistentStorage, config) {
	let volumeSet = new Set();
	if (Object.keys(config).length > 0) {
		for (const [key, value] of Object.entries(config)) {
			if (value.volumes) {
				for (const volume of value.volumes) {
					volumeSet.add(volume);
				}
			}
		}
	}
	const volumesArray = Array.from(volumeSet);
	const persistentVolume =
		persistentStorage?.map((storage) => {
			return `${id}${storage.path.replace(/\//gi, '-')}:${storage.path}`;
		}) || [];

	let volumes = [...persistentVolume];
	if (volumesArray) volumes = [...volumesArray, ...volumes];
	const composeVolumes =
		(volumes.length > 0 &&
			volumes.map((volume) => {
				return {
					[`${volume.split(':')[0]}`]: {
						name: volume.split(':')[0]
					}
				};
			})) ||
		[];

	const volumeMounts = Object.assign({}, ...composeVolumes) || {};
	return { volumeMounts };
}
export function defaultComposeConfiguration(network: string): any {
	return {
		networks: [network],
		restart: 'on-failure',
		deploy: {
			restart_policy: {
				condition: 'on-failure',
				delay: '5s',
				max_attempts: 10,
				window: '120s'
			}
		}
	};
}
export function decryptApplication(application: any) {
	if (application) {
		if (application?.gitSource?.githubApp?.clientSecret) {
			application.gitSource.githubApp.clientSecret =
				decrypt(application.gitSource.githubApp.clientSecret) || null;
		}
		if (application?.gitSource?.githubApp?.webhookSecret) {
			application.gitSource.githubApp.webhookSecret =
				decrypt(application.gitSource.githubApp.webhookSecret) || null;
		}
		if (application?.gitSource?.githubApp?.privateKey) {
			application.gitSource.githubApp.privateKey =
				decrypt(application.gitSource.githubApp.privateKey) || null;
		}
		if (application?.gitSource?.gitlabApp?.appSecret) {
			application.gitSource.gitlabApp.appSecret =
				decrypt(application.gitSource.gitlabApp.appSecret) || null;
		}
		if (application?.secrets.length > 0) {
			application.secrets = application.secrets.map((s: any) => {
				s.value = decrypt(s.value) || null;
				return s;
			});
		}

		return application;
	}
}<|MERGE_RESOLUTION|>--- conflicted
+++ resolved
@@ -45,13 +45,7 @@
 	if (process.env.CODESANDBOX_HOST) {
 		return `https://${process.env.CODESANDBOX_HOST.replace(/\$PORT/, '3001')}`;
 	}
-<<<<<<< HEAD
-	return isDev
-		? 'http://localhost:3001'
-		: 'http://localhost:3000';
-=======
 	return isDev ? 'http://host.docker.internal:3001' : 'http://localhost:3000';
->>>>>>> 8902056f
 }
 
 export function getUIUrl() {
