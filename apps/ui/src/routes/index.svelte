--- conflicted
+++ resolved
@@ -281,14 +281,8 @@
 	{#if $appSession.isAdmin && (applications.length !== 0 || destinations.length !== 0 || databases.length !== 0 || services.length !== 0 || gitSources.length !== 0 || destinations.length !== 0)}
 		<NewResource />
 	{/if}
-<<<<<<< HEAD
 </nav>
 <div class="container lg:mx-auto lg:p-0 px-8 pt-5">
-=======
-    
-</div>
-<div class="container lg:mx-auto lg:p-0 px-8 p-5">
->>>>>>> 24e77a52
 	<!-- {#if $appSession.teamId === '0'}
 		<Usage />
 	{/if} -->
