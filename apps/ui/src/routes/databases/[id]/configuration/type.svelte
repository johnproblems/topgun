<script context="module" lang="ts">
	import type { Load } from '@sveltejs/kit';
	export const load: Load = async ({ fetch, params, url, stuff }) => {
		try {
			const { database } = stuff;
			if (database?.type && !url.searchParams.get('from')) {
				return {
					status: 302,
					redirect: `/database/${params.id}`
				};
			}
			const response = await get(`/databases/${params.id}/configuration/type`);
			return {
				props: {
					...response
				}
			};
		} catch (error) {
			return {
				status: 500,
				error: new Error(`Could not load ${url}`)
			};
		}
	};
</script>

<script lang="ts">
	export let types: any;

	import { page } from '$app/stores';

	const { id } = $page.params;
	const from = $page.url.searchParams.get('from');
<<<<<<< HEAD

	import Clickhouse from '$lib/components/svg/databases/Clickhouse.svelte';
	import CouchDB from '$lib/components/svg/databases/CouchDB.svelte';
	import MongoDB from '$lib/components/svg/databases/MongoDB.svelte';
	import MariaDB from '$lib/components/svg/databases/MariaDB.svelte';
	import MySQL from '$lib/components/svg/databases/MySQL.svelte';
	import PostgreSQL from '$lib/components/svg/databases/PostgreSQL.svelte';
	import Redis from '$lib/components/svg/databases/Redis.svelte';
	import EdgeDb from '$lib/components/svg/databases/EdgeDB.svelte';
=======
>>>>>>> 0078574e
	import { goto } from '$app/navigation';
	import { get, post } from '$lib/api';
	import { t } from '$lib/translations';
	import { errorNotification } from '$lib/common';
	import DatabaseIcons from '$lib/components/svg/databases/DatabaseIcons.svelte';
	async function handleSubmit(type: any) {
		try {
			await post(`/databases/${id}/configuration/type`, { type });
			return await goto(from || `/databases/${id}/configuration/version`);
		} catch (error) {
			return errorNotification(error);
		}
	}
</script>

<div class="flex space-x-1 p-6 font-bold">
	<div class="mr-4 text-2xl tracking-tight">{$t('database.select_database_type')}</div>
</div>

<div class="flex flex-wrap justify-center">
	{#each types as type}
		<div class="p-2">
			<form on:submit|preventDefault={() => handleSubmit(type.name)}>
				<button type="submit" class="box-selection relative text-xl font-bold hover:bg-purple-700">
<<<<<<< HEAD
					{#if type.name === 'clickhouse'}
						<Clickhouse isAbsolute />
					{:else if type.name === 'couchdb'}
						<CouchDB isAbsolute />
					{:else if type.name === 'mongodb'}
						<MongoDB isAbsolute />
					{:else if type.name === 'mariadb'}
						<MariaDB isAbsolute />
					{:else if type.name === 'mysql'}
						<MySQL isAbsolute />
					{:else if type.name === 'postgresql'}
						<PostgreSQL isAbsolute />
					{:else if type.name === 'redis'}
						<Redis isAbsolute />
					{:else if type.name === 'edgedb'}
						<EdgeDb isAbsolute />
					{/if}{type.fancyName}
=======
					<DatabaseIcons type={type.name} isAbsolute={true} />
					{type.fancyName}
>>>>>>> 0078574e
				</button>
			</form>
		</div>
	{/each}
</div><|MERGE_RESOLUTION|>--- conflicted
+++ resolved
@@ -31,18 +31,7 @@
 
 	const { id } = $page.params;
 	const from = $page.url.searchParams.get('from');
-<<<<<<< HEAD
-
-	import Clickhouse from '$lib/components/svg/databases/Clickhouse.svelte';
-	import CouchDB from '$lib/components/svg/databases/CouchDB.svelte';
-	import MongoDB from '$lib/components/svg/databases/MongoDB.svelte';
-	import MariaDB from '$lib/components/svg/databases/MariaDB.svelte';
-	import MySQL from '$lib/components/svg/databases/MySQL.svelte';
-	import PostgreSQL from '$lib/components/svg/databases/PostgreSQL.svelte';
-	import Redis from '$lib/components/svg/databases/Redis.svelte';
-	import EdgeDb from '$lib/components/svg/databases/EdgeDB.svelte';
-=======
->>>>>>> 0078574e
+  
 	import { goto } from '$app/navigation';
 	import { get, post } from '$lib/api';
 	import { t } from '$lib/translations';
@@ -67,28 +56,8 @@
 		<div class="p-2">
 			<form on:submit|preventDefault={() => handleSubmit(type.name)}>
 				<button type="submit" class="box-selection relative text-xl font-bold hover:bg-purple-700">
-<<<<<<< HEAD
-					{#if type.name === 'clickhouse'}
-						<Clickhouse isAbsolute />
-					{:else if type.name === 'couchdb'}
-						<CouchDB isAbsolute />
-					{:else if type.name === 'mongodb'}
-						<MongoDB isAbsolute />
-					{:else if type.name === 'mariadb'}
-						<MariaDB isAbsolute />
-					{:else if type.name === 'mysql'}
-						<MySQL isAbsolute />
-					{:else if type.name === 'postgresql'}
-						<PostgreSQL isAbsolute />
-					{:else if type.name === 'redis'}
-						<Redis isAbsolute />
-					{:else if type.name === 'edgedb'}
-						<EdgeDb isAbsolute />
-					{/if}{type.fancyName}
-=======
-					<DatabaseIcons type={type.name} isAbsolute={true} />
+          <DatabaseIcons type={type.name} isAbsolute={true} />
 					{type.fancyName}
->>>>>>> 0078574e
 				</button>
 			</form>
 		</div>
