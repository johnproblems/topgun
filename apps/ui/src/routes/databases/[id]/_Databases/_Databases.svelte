--- conflicted
+++ resolved
@@ -193,6 +193,8 @@
 			<Redis bind:database />
 		{:else if database.type === 'couchdb'}
 			<CouchDb {database} />
+		{:else if database.type === 'edgedb'}
+			<EdgeDB {database} />
 		{/if}
 		<div class="flex flex-col space-y-3 mt-5">
 			<div>
@@ -205,38 +207,7 @@
 					{/if}</label
 				>
 			</div>
-<<<<<<< HEAD
 			<div class="lg:px-10">
-=======
-		</div>
-		<div class="grid grid-flow-row gap-2">
-			{#if database.type === 'mysql'}
-				<MySql bind:database />
-			{:else if database.type === 'postgresql'}
-				<PostgreSql bind:database />
-			{:else if database.type === 'mongodb'}
-				<MongoDb bind:database />
-			{:else if database.type === 'mariadb'}
-				<MariaDb bind:database />
-			{:else if database.type === 'redis'}
-				<Redis bind:database />
-			{:else if database.type === 'couchdb'}
-				<CouchDb {database} />
-			{:else if database.type === 'edgedb'}
-				<EdgeDB {database} />
-			{/if}
-			<div class="grid grid-cols-2 items-center px-10 pb-8">
-				<div>
-					<label for="url" class="text-base font-bold text-stone-100"
-						>{$t('database.connection_string')}
-						{#if !isPublic && database.destinationDocker.remoteEngine}
-							<Explainer
-								explanation="You can only access the database with this URL if your application is deployed to the same Destination."
-							/>
-						{/if}</label
-					>
-				</div>
->>>>>>> ac72c19d
 				<CopyPasswordField
 					textarea={true}
 					placeholder={$t('forms.generated_automatically_after_start')}
