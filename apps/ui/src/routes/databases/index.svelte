<script lang="ts">
	import { goto } from '$app/navigation';
<<<<<<< HEAD
	import DatabaseIcons from '$lib/components/svg/databases/DatabaseIcons.svelte';

	async function newDatabase() {
		const { id } = await post('/databases/new', {});
		return await goto(`/databases/${id}`, { replaceState: true });
	}

	const ownDatabases = databases.filter((database: any) => {
		if (database.teams[0].id === $appSession.teamId) {
			return database;
		}
	});
	const otherDatabases = databases.filter((database: any) => {
		if (database.teams[0].id !== $appSession.teamId) {
			return database;
		}
	});
</script>

<nav
	class="flex flex-row px-4 justify-between items-center bg-neutral-focus lg:fixed w-full z-10 lg:-ml-16 lg:pl-20 p-5"
>
	<h1 class="mr-4 text-2xl font-bold">{$t('index.databases')}</h1>
	{#if $appSession.isAdmin}
	<button on:click={newDatabase} class="btn btn-square btn-sm bg-databases">
		<svg
			class="h-6 w-6"
			xmlns="http://www.w3.org/2000/svg"
			fill="none"
			viewBox="0 0 24 24"
			stroke="currentColor"
			><path
				stroke-linecap="round"
				stroke-linejoin="round"
				stroke-width="2"
				d="M12 6v6m0 0v6m0-6h6m-6 0H6"
			/></svg
		>
	</button>
	{/if}
</nav>
<br />
<div class="flex-col justify-center mt-10 pb-12 sm:pb-16 lg:pt-16">
	{#if !databases || ownDatabases.length === 0}
		<div class="flex-col">
			<div class="text-center text-xl font-bold">{$t('database.no_databases_found')}</div>
		</div>
	{/if}
	{#if ownDatabases.length > 0 || otherDatabases.length > 0}
		<div class="flex flex-col">
			<div class="flex flex-col flex-wrap justify-center px-2 md:flex-row">
				{#each ownDatabases as database}
					<a href="/databases/{database.id}" class="p-2 no-underline">
						<div class="box-selection group relative hover:bg-purple-600">
							<DatabaseIcons type={database.type} isAbsolute={true} />
							<div class="truncate text-center text-xl font-bold">
								{database.name}
							</div>
							{#if $appSession.teamId === '0' && otherDatabases.length > 0}
								<div class="truncate text-center">{database.teams[0].name}</div>
							{/if}
							{#if database.destinationDocker?.name}
								<div class="truncate text-center">{database.destinationDocker.name}</div>
							{/if}
							{#if !database.type}
								<div class="truncate text-center font-bold text-red-500 group-hover:text-white">
									{$t('application.configuration.configuration_missing')}
								</div>
							{/if}
						</div>
					</a>
				{/each}
			</div>
			{#if otherDatabases.length > 0 && $appSession.teamId === '0'}
				<div class="px-6 pb-5 pt-10 text-2xl font-bold text-center">Other Databases</div>
				<div class="flex flex-col flex-wrap justify-center px-2 md:flex-row">
					{#each otherDatabases as database}
						<a href="/databases/{database.id}" class="p-2 no-underline">
							<div class="box-selection group relative hover:bg-purple-600">
								<DatabaseIcons type={database.type} isAbsolute={true} />
								<div class="truncate text-center text-xl font-bold">
									{database.name}
								</div>
								{#if $appSession.teamId === '0'}
									<div class="truncate text-center">{database.teams[0].name}</div>
								{/if}
								{#if !database.type}
									<div class="truncate text-center font-bold text-red-500 group-hover:text-white">
										Configuration missing
									</div>
								{:else}
									<div class="text-center truncate">{database.type}</div>
								{/if}
							</div>
						</a>
					{/each}
				</div>
			{/if}
		</div>
	{/if}
</div>
=======
	goto('/');
</script>
>>>>>>> ac72c19d
<|MERGE_RESOLUTION|>--- conflicted
+++ resolved
@@ -1,108 +1,4 @@
 <script lang="ts">
 	import { goto } from '$app/navigation';
-<<<<<<< HEAD
-	import DatabaseIcons from '$lib/components/svg/databases/DatabaseIcons.svelte';
-
-	async function newDatabase() {
-		const { id } = await post('/databases/new', {});
-		return await goto(`/databases/${id}`, { replaceState: true });
-	}
-
-	const ownDatabases = databases.filter((database: any) => {
-		if (database.teams[0].id === $appSession.teamId) {
-			return database;
-		}
-	});
-	const otherDatabases = databases.filter((database: any) => {
-		if (database.teams[0].id !== $appSession.teamId) {
-			return database;
-		}
-	});
-</script>
-
-<nav
-	class="flex flex-row px-4 justify-between items-center bg-neutral-focus lg:fixed w-full z-10 lg:-ml-16 lg:pl-20 p-5"
->
-	<h1 class="mr-4 text-2xl font-bold">{$t('index.databases')}</h1>
-	{#if $appSession.isAdmin}
-	<button on:click={newDatabase} class="btn btn-square btn-sm bg-databases">
-		<svg
-			class="h-6 w-6"
-			xmlns="http://www.w3.org/2000/svg"
-			fill="none"
-			viewBox="0 0 24 24"
-			stroke="currentColor"
-			><path
-				stroke-linecap="round"
-				stroke-linejoin="round"
-				stroke-width="2"
-				d="M12 6v6m0 0v6m0-6h6m-6 0H6"
-			/></svg
-		>
-	</button>
-	{/if}
-</nav>
-<br />
-<div class="flex-col justify-center mt-10 pb-12 sm:pb-16 lg:pt-16">
-	{#if !databases || ownDatabases.length === 0}
-		<div class="flex-col">
-			<div class="text-center text-xl font-bold">{$t('database.no_databases_found')}</div>
-		</div>
-	{/if}
-	{#if ownDatabases.length > 0 || otherDatabases.length > 0}
-		<div class="flex flex-col">
-			<div class="flex flex-col flex-wrap justify-center px-2 md:flex-row">
-				{#each ownDatabases as database}
-					<a href="/databases/{database.id}" class="p-2 no-underline">
-						<div class="box-selection group relative hover:bg-purple-600">
-							<DatabaseIcons type={database.type} isAbsolute={true} />
-							<div class="truncate text-center text-xl font-bold">
-								{database.name}
-							</div>
-							{#if $appSession.teamId === '0' && otherDatabases.length > 0}
-								<div class="truncate text-center">{database.teams[0].name}</div>
-							{/if}
-							{#if database.destinationDocker?.name}
-								<div class="truncate text-center">{database.destinationDocker.name}</div>
-							{/if}
-							{#if !database.type}
-								<div class="truncate text-center font-bold text-red-500 group-hover:text-white">
-									{$t('application.configuration.configuration_missing')}
-								</div>
-							{/if}
-						</div>
-					</a>
-				{/each}
-			</div>
-			{#if otherDatabases.length > 0 && $appSession.teamId === '0'}
-				<div class="px-6 pb-5 pt-10 text-2xl font-bold text-center">Other Databases</div>
-				<div class="flex flex-col flex-wrap justify-center px-2 md:flex-row">
-					{#each otherDatabases as database}
-						<a href="/databases/{database.id}" class="p-2 no-underline">
-							<div class="box-selection group relative hover:bg-purple-600">
-								<DatabaseIcons type={database.type} isAbsolute={true} />
-								<div class="truncate text-center text-xl font-bold">
-									{database.name}
-								</div>
-								{#if $appSession.teamId === '0'}
-									<div class="truncate text-center">{database.teams[0].name}</div>
-								{/if}
-								{#if !database.type}
-									<div class="truncate text-center font-bold text-red-500 group-hover:text-white">
-										Configuration missing
-									</div>
-								{:else}
-									<div class="text-center truncate">{database.type}</div>
-								{/if}
-							</div>
-						</a>
-					{/each}
-				</div>
-			{/if}
-		</div>
-	{/if}
-</div>
-=======
 	goto('/');
-</script>
->>>>>>> ac72c19d
+</script>