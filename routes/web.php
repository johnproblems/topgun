--- conflicted
+++ resolved
@@ -146,7 +146,6 @@
         Route::get('/admin', TeamAdminView::class)->name('team.admin-view');
     });
 
-<<<<<<< HEAD
     Route::prefix('organizations')->group(function () {
         Route::get('/', function () {
             return view('organization.vue-manager');
@@ -164,10 +163,7 @@
         })->name('debug.websocket');
     }
 
-    Route::get('/terminal', TerminalIndex::class)->name('terminal');
-=======
     Route::get('/terminal', TerminalIndex::class)->name('terminal')->middleware('can.access.terminal');
->>>>>>> b4f2d8ca
     Route::post('/terminal/auth', function () {
         if (auth()->check()) {
             return response()->json(['authenticated' => true], 200);
