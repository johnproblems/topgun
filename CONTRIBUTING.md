# 👋 Welcome

First of all, thank you for considering contributing to my project! It means a lot 💜.

## 🙋 Want to help?

If you begin in GitHub contribution, you can find the [first contribution](https://github.com/firstcontributions/first-contributions) and follow this guide.

Follow the [introduction](#introduction) to get started then start contributing!

This is a little list of what you can do to help the project:

- [🧑‍💻 Develop your own ideas](#developer-contribution)
- [🌐 Translate the project](#translation)

## 👋 Introduction

<<<<<<< HEAD
=======
### Setup with github codespaces

If you have github codespaces enabled then you can just create a codespace and run `pnpm dev` to run your the dev environment. All the required dependencies and packages has been configured for you already.

### Setup locally in your machine

>>>>>>> 3aef0443
> 🔴 At the moment, Coolify **doesn't support Windows**. You must use Linux or MacOS. 💡 Although windows users can use github codespaces for development

#### Recommended Pull Request Guideline

- Fork the project
- Clone your fork repo to local
- Create a new branch
- Push to your fork repo
- Create a pull request: https://github.com/coollabsio/compare
- Write a proper description
- Open the pull request to review against `next` branch

---

# How to start after you set up your local fork?

Due to the lock file, this repository is best with [pnpm](https://pnpm.io). I recommend you try and use `pnpm` because it is cool and efficient!

You need to have [Docker Engine](https://docs.docker.com/engine/install/) installed locally.

#### Steps for local setup

1. Copy `.env.template` to `.env` and set the `COOLIFY_APP_ID` environment variable to something cool.
2. Install dependencies with `pnpm install`.
3. Need to create a local SQlite database with `pnpm db:push`.

   This will apply all migrations at `db/dev.db`.

<<<<<<< HEAD
This repository works better with [pnpm](https://pnpm.io) due to the lock file.
=======
4. Seed the database with base entities with `pnpm db:seed`
5. You can start coding after starting `pnpm dev`.
>>>>>>> 3aef0443

## 🧑‍💻 Developer contribution

### Technical skills required

- **Languages**: Node.js / Javascript / Typescript
- **Framework JS/TS**: Svelte / SvelteKit
- **Database ORM**: Prisma.io
- **Docker Engine**

### Database migrations

During development, if you change the database layout, you need to run `pnpm db:push` to migrate the database and create types for Prisma. You also need to restart the development process.

If the schema is finalized, you need to create a migration file with `pnpm db:migrate <nameOfMigration>` where `nameOfMigration` is given by you. Make it sense. :)

### Tricky parts

- BullMQ, the queue system Coolify uses, cannot be hot reloaded. So if you change anything in the files related to it, you need to restart the development process. I'm actively looking for a different queue/scheduler library. I'm open to discussion!

---

# How to add new services

You can add any open-source and self-hostable software (service/application) to Coolify if the following statements are true:

- Self-hostable (obviously)
- Open-source
- Maintained (I do not want to add software full of bugs)

## Backend

There are 5 steps you should make on the backend side.

1. Create Prisma / database schema for the new service.
2. Add supported versions of the service.
3. Update global functions.
4. Create API endpoints.
5. Define automatically generated variables.

> I will use [Umami](https://umami.is/) as an example service.

### Create Prisma / database schema for the new service.

You only need to do this if you store passwords or any persistent configuration. Mostly it is required by all services, but there are some exceptions, like NocoDB.

Update Prisma schema in [prisma/schema.prisma](prisma/schema.prisma).

- Add new model with the new service name.
- Make a relationshup with `Service` model.
- In the `Service` model, the name of the new field should be with low-capital.
- If the service needs a database, define a `publicPort` field to be able to make it's database public, example field name in case of PostgreSQL: `postgresqlPublicPort`. It should be a optional field.

If you are finished with the Prisma schema, you should update the database schema with `pnpm db:push` command.

> You must restart the running development environment to be able to use the new model

> If you use VSCode, you probably need to restart the `Typescript Language Server` to get the new types loaded in the running VSCode.

### Add supported versions

Supported versions are hardcoded into Coolify (for now).

You need to update `supportedServiceTypesAndVersions` function at [src/lib/components/common.ts](src/lib/components/common.ts). Example JSON:

```js
     {
       // Name used to identify the service internally
       name: 'umami',
       // Fancier name to show to the user
       fancyName: 'Umami',
       // Docker base image for the service
       baseImage: 'ghcr.io/mikecao/umami',
       // Optional: If there is any dependent image, you should list it here
       images: [],
       // Usable tags
       versions: ['postgresql-latest'],
       // Which tag is the recommended
       recommendedVersion: 'postgresql-latest',
       // Application's default port, Umami listens on 3000
       ports: {
         main: 3000
       }
     }
```

### Update global functions

1. Add the new service to the `include` variable in [src/lib/database/services.ts](src/lib/database/services.ts), so it will be included in all places in the database queries where it is required.

```js
const include: Prisma.ServiceInclude = {
	destinationDocker: true,
	persistentStorage: true,
	serviceSecret: true,
	minio: true,
	plausibleAnalytics: true,
	vscodeserver: true,
	wordpress: true,
	ghost: true,
	meiliSearch: true,
	umami: true // This line!
};
```

2. Update the database update query with the new service type to `configureServiceType` function in [src/lib/database/services.ts](src/lib/database/services.ts). This function defines the automatically generated variables (passwords, users, etc.) and it's encryption process (if applicable).

```js
[...]
else if (type === 'umami') {
		const postgresqlUser = cuid();
		const postgresqlPassword = encrypt(generatePassword());
		const postgresqlDatabase = 'umami';
		const hashSalt = encrypt(generatePassword(64));
		await prisma.service.update({
			where: { id },
			data: {
				type,
				umami: {
					create: {
						postgresqlDatabase,
						postgresqlPassword,
						postgresqlUser,
						hashSalt,
					}
				}
			}
		});
	}
```

3. Add decryption process for configurations and passwords to `getService` function in [src/lib/database/services.ts](src/lib/database/services.ts)

```js
if (body.umami?.postgresqlPassword)
	body.umami.postgresqlPassword = decrypt(body.umami.postgresqlPassword);

if (body.umami?.hashSalt) body.umami.hashSalt = decrypt(body.umami.hashSalt);
```

4. Add service deletion query to `removeService` function in [src/lib/database/services.ts](src/lib/database/services.ts)

### Create API endpoints.

You need to add a new folder under [src/routes/services/[id]](src/routes/services/[id]) with the low-capital name of the service. You need 3 default files in that folder.

#### `index.json.ts`:

It has a POST endpoint that updates the service details in Coolify's database, such as name, url, other configurations, like passwords. It should look something like this:

```js
import { getUserDetails } from '$lib/common';
import * as db from '$lib/database';
import { ErrorHandler } from '$lib/database';
import type { RequestHandler } from '@sveltejs/kit';

export const post: RequestHandler = async (event) => {
	const { status, body } = await getUserDetails(event);
	if (status === 401) return { status, body };

	const { id } = event.params;

	let { name, fqdn } = await event.request.json();
	if (fqdn) fqdn = fqdn.toLowerCase();

	try {
		await db.updateService({ id, fqdn, name });
		return { status: 201 };
	} catch (error) {
		return ErrorHandler(error);
	}
};
```

If it's necessary, you can create your own database update function, specifically for the new service.

#### `start.json.ts`

It has a POST endpoint that sets all the required secrets, persistent volumes, `docker-compose.yaml` file and sends a request to the specified docker engine.

You could also define an `HTTP` or `TCP` proxy for every other port that should be proxied to your server. (See `startHttpProxy` and `startTcpProxy` functions in [src/lib/haproxy/index.ts](src/lib/haproxy/index.ts))

#### `stop.json.ts`

It has a POST endpoint that stops the service and all dependent (TCP/HTTP proxies) containers. If publicPort is specified it also needs to cleanup it from the database.

## Frontend

1. You need to add a custom logo at [src/lib/components/svg/services/](src/lib/components/svg/services/) as a svelte component.

   SVG is recommended, but you can use PNG as well. It should have the `isAbsolute` variable with the suitable CSS classes, primarily for sizing and positioning.

2. You need to include it the logo at

- [src/routes/services/index.svelte](src/routes/services/index.svelte) with `isAbsolute` in two places,
- [src/lib/components/ServiceLinks.svelte](src/lib/components/ServiceLinks.svelte) with `isAbsolute` and a link to the docs/main site of the service
- [src/routes/services/[id]/configuration/type.svelte](src/routes/services/[id]/configuration/type.svelte) with `isAbsolute`.

3. By default the URL and the name frontend forms are included in [src/routes/services/[id]/\_Services/\_Services.svelte](src/routes/services/[id]/_Services/_Services.svelte).

   If you need to show more details on the frontend, such as users/passwords, you need to add Svelte component to [src/routes/services/[id]/\_Services](src/routes/services/[id]/_Services) with an underscore. For example, see other files in that folder.

   You also need to add the new inputs to the `index.json.ts` file of the specific service, like for MinIO here: [src/routes/services/[id]/minio/index.json.ts](src/routes/services/[id]/minio/index.json.ts)

## 🌐 Translate the project

The project use [sveltekit-i18n](https://github.com/sveltekit-i18n/lib) to translate the project.
It follows the [ISO 639-1](https://en.wikipedia.org/wiki/List_of_ISO_639-1_codes) to name languages.

### Installation

You must have gone throw all the [intro](#introduction) steps before you can start translating.

It's only an advice, but I recommend you to use:

- Visual Studio Code
- [i18n Ally for Visual Studio Code](https://marketplace.visualstudio.com/items?itemName=Lokalise.i18n-ally): ideal to see the progress of the translation.
- [Svelte for VS Code](https://marketplace.visualstudio.com/items?itemName=svelte.svelte-vscode): to get the syntax color for the project

### Adding a language

If your language doesn't appear in the [locales folder list](src/lib/locales/), follow the step below:

1.  In `src/lib/locales/`, Copy paste `en.json` and rename it with your language (eg: `cz.json`).
2.  In the [lang.json](src/lib/lang.json) file, add a line after the first bracket (`{`) with `"ISO of your language": "Language",` (eg: `"cz": "Czech",`).
3.  Have fun translating!<|MERGE_RESOLUTION|>--- conflicted
+++ resolved
@@ -15,15 +15,12 @@
 
 ## 👋 Introduction
 
-<<<<<<< HEAD
-=======
 ### Setup with github codespaces
 
 If you have github codespaces enabled then you can just create a codespace and run `pnpm dev` to run your the dev environment. All the required dependencies and packages has been configured for you already.
 
 ### Setup locally in your machine
 
->>>>>>> 3aef0443
 > 🔴 At the moment, Coolify **doesn't support Windows**. You must use Linux or MacOS. 💡 Although windows users can use github codespaces for development
 
 #### Recommended Pull Request Guideline
@@ -52,12 +49,8 @@
 
    This will apply all migrations at `db/dev.db`.
 
-<<<<<<< HEAD
-This repository works better with [pnpm](https://pnpm.io) due to the lock file.
-=======
 4. Seed the database with base entities with `pnpm db:seed`
 5. You can start coding after starting `pnpm dev`.
->>>>>>> 3aef0443
 
 ## 🧑‍💻 Developer contribution
 
