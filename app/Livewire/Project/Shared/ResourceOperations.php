--- conflicted
+++ resolved
@@ -51,11 +51,7 @@
             ]);
             $new_resource->save();
             if ($new_resource->destination->server->proxyType() !== 'NONE') {
-<<<<<<< HEAD
-                $customLabels = str(implode('|', generateLabelsApplication($new_resource)))->replace('|', "\n");
-=======
                 $customLabels = str(implode("|coolify|", generateLabelsApplication($new_resource)))->replace("|coolify|", "\n");
->>>>>>> 7345ccbb
                 $new_resource->custom_labels = base64_encode($customLabels);
                 $new_resource->save();
             }
