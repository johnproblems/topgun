--- conflicted
+++ resolved
@@ -19,16 +19,11 @@
         MaintenanceModeDisabled::class => [
             MaintenanceModeDisabledNotification::class,
         ],
-<<<<<<< HEAD
-        // Registered::class => [
-        //     SendEmailVerificationNotification::class,
-        // ],
         \SocialiteProviders\Manager\SocialiteWasCalled::class => [
             \SocialiteProviders\Azure\AzureExtendSocialite::class.'@handle',
-=======
-        ProxyStarted::class => [
+        ],
+          ProxyStarted::class => [
             ProxyStartedNotification::class,
->>>>>>> d9f1c2a4
         ],
     ];
     public function boot(): void
