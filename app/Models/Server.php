--- conflicted
+++ resolved
@@ -15,7 +15,6 @@
             ]);
         });
     }
-<<<<<<< HEAD
     protected $fillable = [
         'name',
         'ip',
@@ -32,18 +31,13 @@
     {
         return $this->hasMany(SwarmDocker::class);
     }
-=======
-
     public $casts = [
         'extra_attributes' => SchemalessAttributes::class,
     ];
-
     public function scopeWithExtraAttributes(): Builder
     {
         return $this->extra_attributes->modelScope();
     }
-
->>>>>>> 00a8c847
     public function privateKey()
     {
         return $this->belongsTo(PrivateKey::class);
