--- conflicted
+++ resolved
@@ -220,7 +220,6 @@
         return $this->belongsToMany(Team::class)->withPivot('role');
     }
 
-<<<<<<< HEAD
     public function organizations()
     {
         return $this->belongsToMany(Organization::class, 'organization_users')
@@ -247,7 +246,8 @@
     public function hasLicenseFeature($feature)
     {
         return $this->currentOrganization?->activeLicense?->hasFeature($feature) ?? false;
-=======
+    }
+
     public function changelogReads()
     {
         return $this->hasMany(UserChangelogRead::class);
@@ -256,7 +256,6 @@
     public function getUnreadChangelogCount(): int
     {
         return app(\App\Services\ChangelogService::class)->getUnreadCountForUser($this);
->>>>>>> b4f2d8ca
     }
 
     public function getRecipients(): array
