<?php

namespace App\Models;

use Illuminate\Database\Eloquent\Casts\Attribute;
use Illuminate\Database\Eloquent\Factories\HasFactory;
use Illuminate\Database\Eloquent\Relations\HasMany;
use Illuminate\Database\Eloquent\SoftDeletes;
use Illuminate\Support\Collection;
use OpenApi\Attributes as OA;
use Spatie\Url\Url;
use Symfony\Component\Yaml\Yaml;

#[OA\Schema(
    description: 'Service model',
    type: 'object',
    properties: [
        'id' => ['type' => 'integer', 'description' => 'The unique identifier of the service. Only used for database identification.'],
        'uuid' => ['type' => 'string', 'description' => 'The unique identifier of the service.'],
        'name' => ['type' => 'string', 'description' => 'The name of the service.'],
        'environment_id' => ['type' => 'integer', 'description' => 'The unique identifier of the environment where the service is attached to.'],
        'server_id' => ['type' => 'integer', 'description' => 'The unique identifier of the server where the service is running.'],
        'description' => ['type' => 'string', 'description' => 'The description of the service.'],
        'docker_compose_raw' => ['type' => 'string', 'description' => 'The raw docker-compose.yml file of the service.'],
        'docker_compose' => ['type' => 'string', 'description' => 'The docker-compose.yml file that is parsed and modified by Coolify.'],
        'destination_type' => ['type' => 'string', 'description' => 'Destination type.'],
        'destination_id' => ['type' => 'integer', 'description' => 'The unique identifier of the destination where the service is running.'],
        'connect_to_docker_network' => ['type' => 'boolean', 'description' => 'The flag to connect the service to the predefined Docker network.'],
        'is_container_label_escape_enabled' => ['type' => 'boolean', 'description' => 'The flag to enable the container label escape.'],
        'is_container_label_readonly_enabled' => ['type' => 'boolean', 'description' => 'The flag to enable the container label readonly.'],
        'config_hash' => ['type' => 'string', 'description' => 'The hash of the service configuration.'],
        'service_type' => ['type' => 'string', 'description' => 'The type of the service.'],
        'created_at' => ['type' => 'string', 'description' => 'The date and time when the service was created.'],
        'updated_at' => ['type' => 'string', 'description' => 'The date and time when the service was last updated.'],
        'deleted_at' => ['type' => 'string', 'description' => 'The date and time when the service was deleted.'],
    ],
)]
class Service extends BaseModel
{
    use HasFactory, SoftDeletes;

    private static $parserVersion = '3';

    protected $guarded = [];

    protected $appends = ['server_status'];

    protected static function booted()
    {
        static::created(function ($service) {
            $service->compose_parsing_version = self::$parserVersion;
            $service->save();
        });
    }

    public function isConfigurationChanged(bool $save = false)
    {
        $domains = $this->applications()->get()->pluck('fqdn')->sort()->toArray();
        $domains = implode(',', $domains);

        $applicationImages = $this->applications()->get()->pluck('image')->sort();
        $databaseImages = $this->databases()->get()->pluck('image')->sort();
        $images = $applicationImages->merge($databaseImages);
        $images = implode(',', $images->toArray());

        $applicationStorages = $this->applications()->get()->pluck('persistentStorages')->flatten()->sortBy('id');
        $databaseStorages = $this->databases()->get()->pluck('persistentStorages')->flatten()->sortBy('id');
        $storages = $applicationStorages->merge($databaseStorages)->implode('updated_at');

        $newConfigHash = $images.$domains.$images.$storages;
        $newConfigHash .= json_encode($this->environment_variables()->get('value')->sort());
        $newConfigHash = md5($newConfigHash);
        $oldConfigHash = data_get($this, 'config_hash');
        if ($oldConfigHash === null) {
            if ($save) {
                $this->config_hash = $newConfigHash;
                $this->save();
            }

            return true;
        }
        if ($oldConfigHash === $newConfigHash) {
            return false;
        } else {
            if ($save) {
                $this->config_hash = $newConfigHash;
                $this->save();
            }

            return true;
        }
    }

    protected function serverStatus(): Attribute
    {
        return Attribute::make(
            get: function () {
                return $this->server->isFunctional();
            }
        );
    }

    public function isRunning()
    {
        return (bool) str($this->status())->contains('running');
    }

    public function isExited()
    {
        return (bool) str($this->status())->contains('exited');
    }

    public function type()
    {
        return 'service';
    }

    public function project()
    {
        return data_get($this, 'environment.project');
    }

    public function team()
    {
        return data_get($this, 'environment.project.team');
    }

    public function tags()
    {
        return $this->morphToMany(Tag::class, 'taggable');
    }

    public function delete_configurations()
    {
        $server = data_get($this, 'server');
        $workdir = $this->workdir();
        if (str($workdir)->endsWith($this->uuid)) {
            instant_remote_process(['rm -rf '.$this->workdir()], $server, false);
        }
    }

    public function status()
    {
        $applications = $this->applications;
        $databases = $this->databases;

        $complexStatus = null;
        $complexHealth = null;

        foreach ($applications as $application) {
            if ($application->exclude_from_status) {
                continue;
            }
            $status = str($application->status)->before('(')->trim();
            $health = str($application->status)->between('(', ')')->trim();
            if ($complexStatus === 'degraded') {
                continue;
            }
            if ($status->startsWith('running')) {
                if ($complexStatus === 'exited') {
                    $complexStatus = 'degraded';
                } else {
                    $complexStatus = 'running';
                }
            } elseif ($status->startsWith('restarting')) {
                $complexStatus = 'degraded';
            } elseif ($status->startsWith('exited')) {
                $complexStatus = 'exited';
            }
            if ($health->value() === 'healthy') {
                if ($complexHealth === 'unhealthy') {
                    continue;
                }
                $complexHealth = 'healthy';
            } else {
                $complexHealth = 'unhealthy';
            }
        }
        foreach ($databases as $database) {
            if ($database->exclude_from_status) {
                continue;
            }
            $status = str($database->status)->before('(')->trim();
            $health = str($database->status)->between('(', ')')->trim();
            if ($complexStatus === 'degraded') {
                continue;
            }
            if ($status->startsWith('running')) {
                if ($complexStatus === 'exited') {
                    $complexStatus = 'degraded';
                } else {
                    $complexStatus = 'running';
                }
            } elseif ($status->startsWith('restarting')) {
                $complexStatus = 'degraded';
            } elseif ($status->startsWith('exited')) {
                $complexStatus = 'exited';
            }
            if ($health->value() === 'healthy') {
                if ($complexHealth === 'unhealthy') {
                    continue;
                }
                $complexHealth = 'healthy';
            } else {
                $complexHealth = 'unhealthy';
            }
        }

        return "{$complexStatus}:{$complexHealth}";
    }

    public function extraFields()
    {
        $fields = collect([]);
        $applications = $this->applications()->get();
        foreach ($applications as $application) {
            $image = str($application->image)->before(':')->value();
            switch ($image) {
                case str($image)?->contains('rabbitmq'):
                    $data = collect([]);
                    $host_port = $this->environment_variables()->where('key', 'PORT')->first();
                    $username = $this->environment_variables()->where('key', 'SERVICE_USER_RABBITMQ')->first();
                    $password = $this->environment_variables()->where('key', 'SERVICE_PASSWORD_RABBITMQ')->first();
                    if ($host_port) {
                        $data = $data->merge([
                            'Host Port Binding' => [
                                'key' => data_get($host_port, 'key'),
                                'value' => data_get($host_port, 'value'),
                                'rules' => 'required',
                            ],
                        ]);
                    }
                    if ($username) {
                        $data = $data->merge([
                            'Username' => [
                                'key' => data_get($username, 'key'),
                                'value' => data_get($username, 'value'),
                                'rules' => 'required',
                            ],
                        ]);
                    }
                    if ($password) {
                        $data = $data->merge([
                            'Password' => [
                                'key' => data_get($password, 'key'),
                                'value' => data_get($password, 'value'),
                                'rules' => 'required',
                                'isPassword' => true,
                            ],
                        ]);
                    }
                    $fields->put('RabbitMQ', $data->toArray());
                    break;
                case str($image)?->contains('tolgee'):
                    $data = collect([]);
                    $admin_password = $this->environment_variables()->where('key', 'SERVICE_PASSWORD_TOLGEE')->first();
                    $data = $data->merge([
                        'Admin User' => [
                            'key' => 'TOLGEE_AUTHENTICATION_INITIAL_USERNAME',
                            'value' => 'admin',
                            'readonly' => true,
                            'rules' => 'required',
                        ],
                    ]);
                    if ($admin_password) {
                        $data = $data->merge([
                            'Admin Password' => [
                                'key' => 'SERVICE_PASSWORD_TOLGEE',
                                'value' => data_get($admin_password, 'value'),
                                'rules' => 'required',
                                'isPassword' => true,
                            ],
                        ]);
                    }
                    $fields->put('Tolgee', $data->toArray());
                    break;
                case str($image)?->contains('logto'):
                    $data = collect([]);
                    $logto_endpoint = $this->environment_variables()->where('key', 'LOGTO_ENDPOINT')->first();
                    $logto_admin_endpoint = $this->environment_variables()->where('key', 'LOGTO_ADMIN_ENDPOINT')->first();
                    if ($logto_endpoint) {
                        $data = $data->merge([
                            'Endpoint' => [
                                'key' => data_get($logto_endpoint, 'key'),
                                'value' => data_get($logto_endpoint, 'value'),
                                'rules' => 'required|url',
                            ],
                        ]);
                    }
                    if ($logto_admin_endpoint) {
                        $data = $data->merge([
                            'Admin Endpoint' => [
                                'key' => data_get($logto_admin_endpoint, 'key'),
                                'value' => data_get($logto_admin_endpoint, 'value'),
                                'rules' => 'required|url',
                            ],
                        ]);
                    }
                    $fields->put('Logto', $data->toArray());
                    break;
                case str($image)?->contains('unleash-server'):
                    $data = collect([]);
                    $admin_password = $this->environment_variables()->where('key', 'SERVICE_PASSWORD_UNLEASH')->first();
                    $data = $data->merge([
                        'Admin User' => [
                            'key' => 'SERVICE_USER_UNLEASH',
                            'value' => 'admin',
                            'readonly' => true,
                            'rules' => 'required',
                        ],
                    ]);
                    if ($admin_password) {
                        $data = $data->merge([
                            'Admin Password' => [
                                'key' => 'SERVICE_PASSWORD_UNLEASH',
                                'value' => data_get($admin_password, 'value'),
                                'rules' => 'required',
                                'isPassword' => true,
                            ],
                        ]);
                    }
                    $fields->put('Unleash', $data->toArray());
                    break;
                case str($image)?->contains('grafana'):
                    $data = collect([]);
                    $admin_password = $this->environment_variables()->where('key', 'SERVICE_PASSWORD_GRAFANA')->first();
                    $data = $data->merge([
                        'Admin User' => [
                            'key' => 'GF_SECURITY_ADMIN_USER',
                            'value' => 'admin',
                            'readonly' => true,
                            'rules' => 'required',
                        ],
                    ]);
                    if ($admin_password) {
                        $data = $data->merge([
                            'Admin Password' => [
                                'key' => 'GF_SECURITY_ADMIN_PASSWORD',
                                'value' => data_get($admin_password, 'value'),
                                'rules' => 'required',
                                'isPassword' => true,
                            ],
                        ]);
                    }
                    $fields->put('Grafana', $data->toArray());
                    break;
                case str($image)?->contains('directus'):
                    $data = collect([]);
                    $admin_email = $this->environment_variables()->where('key', 'ADMIN_EMAIL')->first();
                    $admin_password = $this->environment_variables()->where('key', 'SERVICE_PASSWORD_ADMIN')->first();

                    if ($admin_email) {
                        $data = $data->merge([
                            'Admin Email' => [
                                'key' => data_get($admin_email, 'key'),
                                'value' => data_get($admin_email, 'value'),
                                'rules' => 'required|email',
                            ],
                        ]);
                    }
                    if ($admin_password) {
                        $data = $data->merge([
                            'Admin Password' => [
                                'key' => data_get($admin_password, 'key'),
                                'value' => data_get($admin_password, 'value'),
                                'rules' => 'required',
                                'isPassword' => true,
                            ],
                        ]);
                    }
                    $fields->put('Directus', $data->toArray());
                    break;
                case str($image)?->contains('kong'):
                    $data = collect([]);
                    $dashboard_user = $this->environment_variables()->where('key', 'SERVICE_USER_ADMIN')->first();
                    $dashboard_password = $this->environment_variables()->where('key', 'SERVICE_PASSWORD_ADMIN')->first();
                    if ($dashboard_user) {
                        $data = $data->merge([
                            'Dashboard User' => [
                                'key' => data_get($dashboard_user, 'key'),
                                'value' => data_get($dashboard_user, 'value'),
                                'rules' => 'required',
                            ],
                        ]);
                    }
                    if ($dashboard_password) {
                        $data = $data->merge([
                            'Dashboard Password' => [
                                'key' => data_get($dashboard_password, 'key'),
                                'value' => data_get($dashboard_password, 'value'),
                                'rules' => 'required',
                                'isPassword' => true,
                            ],
                        ]);
                    }
                    $fields->put('Supabase', $data->toArray());
                case str($image)?->contains('minio'):
                    $data = collect([]);
                    $console_url = $this->environment_variables()->where('key', 'MINIO_BROWSER_REDIRECT_URL')->first();
                    $s3_api_url = $this->environment_variables()->where('key', 'MINIO_SERVER_URL')->first();
                    $admin_user = $this->environment_variables()->where('key', 'SERVICE_USER_MINIO')->first();
                    if (is_null($admin_user)) {
                        $admin_user = $this->environment_variables()->where('key', 'MINIO_ROOT_USER')->first();
                    }
                    $admin_password = $this->environment_variables()->where('key', 'SERVICE_PASSWORD_MINIO')->first();
                    if (is_null($admin_password)) {
                        $admin_password = $this->environment_variables()->where('key', 'MINIO_ROOT_PASSWORD')->first();
                    }

                    if ($console_url) {
                        $data = $data->merge([
                            'Console URL' => [
                                'key' => data_get($console_url, 'key'),
                                'value' => data_get($console_url, 'value'),
                                'rules' => 'required|url',
                            ],
                        ]);
                    }
                    if ($s3_api_url) {
                        $data = $data->merge([
                            'S3 API URL' => [
                                'key' => data_get($s3_api_url, 'key'),
                                'value' => data_get($s3_api_url, 'value'),
                                'rules' => 'required|url',
                            ],
                        ]);
                    }
                    if ($admin_user) {
                        $data = $data->merge([
                            'Admin User' => [
                                'key' => data_get($admin_user, 'key'),
                                'value' => data_get($admin_user, 'value'),
                                'rules' => 'required',
                            ],
                        ]);
                    }
                    if ($admin_password) {
                        $data = $data->merge([
                            'Admin Password' => [
                                'key' => data_get($admin_password, 'key'),
                                'value' => data_get($admin_password, 'value'),
                                'rules' => 'required',
                                'isPassword' => true,
                            ],
                        ]);
                    }

                    $fields->put('MinIO', $data->toArray());
                    break;
                case str($image)?->contains('weblate'):
                    $data = collect([]);
                    $admin_email = $this->environment_variables()->where('key', 'WEBLATE_ADMIN_EMAIL')->first();
                    $admin_password = $this->environment_variables()->where('key', 'SERVICE_PASSWORD_WEBLATE')->first();

                    if ($admin_email) {
                        $data = $data->merge([
                            'Admin Email' => [
                                'key' => data_get($admin_email, 'key'),
                                'value' => data_get($admin_email, 'value'),
                                'rules' => 'required|email',
                            ],
                        ]);
                    }
                    if ($admin_password) {
                        $data = $data->merge([
                            'Admin Password' => [
                                'key' => data_get($admin_password, 'key'),
                                'value' => data_get($admin_password, 'value'),
                                'rules' => 'required',
                                'isPassword' => true,
                            ],
                        ]);
                    }
                    $fields->put('Weblate', $data->toArray());
                    break;
                case str($image)?->contains('meilisearch'):
                    $data = collect([]);
                    $SERVICE_PASSWORD_MEILISEARCH = $this->environment_variables()->where('key', 'SERVICE_PASSWORD_MEILISEARCH')->first();
                    if ($SERVICE_PASSWORD_MEILISEARCH) {
                        $data = $data->merge([
                            'API Key' => [
                                'key' => data_get($SERVICE_PASSWORD_MEILISEARCH, 'key'),
                                'value' => data_get($SERVICE_PASSWORD_MEILISEARCH, 'value'),
                                'isPassword' => true,
                            ],
                        ]);
                    }
                    $fields->put('Meilisearch', $data->toArray());
                    break;
                case str($image)?->contains('ghost'):
                    $data = collect([]);
                    $MAIL_OPTIONS_AUTH_PASS = $this->environment_variables()->where('key', 'MAIL_OPTIONS_AUTH_PASS')->first();
                    $MAIL_OPTIONS_AUTH_USER = $this->environment_variables()->where('key', 'MAIL_OPTIONS_AUTH_USER')->first();
                    $MAIL_OPTIONS_SECURE = $this->environment_variables()->where('key', 'MAIL_OPTIONS_SECURE')->first();
                    $MAIL_OPTIONS_PORT = $this->environment_variables()->where('key', 'MAIL_OPTIONS_PORT')->first();
                    $MAIL_OPTIONS_SERVICE = $this->environment_variables()->where('key', 'MAIL_OPTIONS_SERVICE')->first();
                    $MAIL_OPTIONS_HOST = $this->environment_variables()->where('key', 'MAIL_OPTIONS_HOST')->first();
                    if ($MAIL_OPTIONS_AUTH_PASS) {
                        $data = $data->merge([
                            'Mail Password' => [
                                'key' => data_get($MAIL_OPTIONS_AUTH_PASS, 'key'),
                                'value' => data_get($MAIL_OPTIONS_AUTH_PASS, 'value'),
                                'isPassword' => true,
                            ],
                        ]);
                    }
                    if ($MAIL_OPTIONS_AUTH_USER) {
                        $data = $data->merge([
                            'Mail User' => [
                                'key' => data_get($MAIL_OPTIONS_AUTH_USER, 'key'),
                                'value' => data_get($MAIL_OPTIONS_AUTH_USER, 'value'),
                            ],
                        ]);
                    }
                    if ($MAIL_OPTIONS_SECURE) {
                        $data = $data->merge([
                            'Mail Secure' => [
                                'key' => data_get($MAIL_OPTIONS_SECURE, 'key'),
                                'value' => data_get($MAIL_OPTIONS_SECURE, 'value'),
                            ],
                        ]);
                    }
                    if ($MAIL_OPTIONS_PORT) {
                        $data = $data->merge([
                            'Mail Port' => [
                                'key' => data_get($MAIL_OPTIONS_PORT, 'key'),
                                'value' => data_get($MAIL_OPTIONS_PORT, 'value'),
                            ],
                        ]);
                    }
                    if ($MAIL_OPTIONS_SERVICE) {
                        $data = $data->merge([
                            'Mail Service' => [
                                'key' => data_get($MAIL_OPTIONS_SERVICE, 'key'),
                                'value' => data_get($MAIL_OPTIONS_SERVICE, 'value'),
                            ],
                        ]);
                    }
                    if ($MAIL_OPTIONS_HOST) {
                        $data = $data->merge([
                            'Mail Host' => [
                                'key' => data_get($MAIL_OPTIONS_HOST, 'key'),
                                'value' => data_get($MAIL_OPTIONS_HOST, 'value'),
                            ],
                        ]);
                    }

                    $fields->put('Ghost', $data->toArray());
                    break;
                default:
                    $data = collect([]);
                    $admin_user = $this->environment_variables()->where('key', 'SERVICE_USER_ADMIN')->first();
                    // Chaskiq
                    $admin_email = $this->environment_variables()->where('key', 'ADMIN_EMAIL')->first();

                    $admin_password = $this->environment_variables()->where('key', 'SERVICE_PASSWORD_ADMIN')->first();
                    if ($admin_user) {
                        $data = $data->merge([
                            'User' => [
                                'key' => 'SERVICE_USER_ADMIN',
                                'value' => data_get($admin_user, 'value', 'admin'),
                                'readonly' => true,
                                'rules' => 'required',
                            ],
                        ]);
                    }
                    if ($admin_password) {
                        $data = $data->merge([
                            'Password' => [
                                'key' => 'SERVICE_PASSWORD_ADMIN',
                                'value' => data_get($admin_password, 'value'),
                                'rules' => 'required',
                                'isPassword' => true,
                            ],
                        ]);
                    }
                    if ($admin_email) {
                        $data = $data->merge([
                            'Email' => [
                                'key' => 'ADMIN_EMAIL',
                                'value' => data_get($admin_email, 'value'),
                                'rules' => 'required|email',
                            ],
                        ]);
                    }
                    $fields->put('Admin', $data->toArray());
                    break;
                case str($image)?->contains('vaultwarden'):
                    $data = collect([]);

                    $DATABASE_URL = $this->environment_variables()->where('key', 'DATABASE_URL')->first();
                    $ADMIN_TOKEN = $this->environment_variables()->where('key', 'SERVICE_PASSWORD_64_ADMIN')->first();
                    $SIGNUP_ALLOWED = $this->environment_variables()->where('key', 'SIGNUP_ALLOWED')->first();
                    $PUSH_ENABLED = $this->environment_variables()->where('key', 'PUSH_ENABLED')->first();
                    $PUSH_INSTALLATION_ID = $this->environment_variables()->where('key', 'PUSH_SERVICE_ID')->first();
                    $PUSH_INSTALLATION_KEY = $this->environment_variables()->where('key', 'PUSH_SERVICE_KEY')->first();

                    if ($DATABASE_URL) {
                        $data = $data->merge([
                            'Database URL' => [
                                'key' => data_get($DATABASE_URL, 'key'),
                                'value' => data_get($DATABASE_URL, 'value'),
                            ],
                        ]);
                    }
                    if ($ADMIN_TOKEN) {
                        $data = $data->merge([
                            'Admin Password' => [
                                'key' => data_get($ADMIN_TOKEN, 'key'),
                                'value' => data_get($ADMIN_TOKEN, 'value'),
                                'isPassword' => true,
                            ],
                        ]);
                    }
                    if ($SIGNUP_ALLOWED) {
                        $data = $data->merge([
                            'Signup Allowed' => [
                                'key' => data_get($SIGNUP_ALLOWED, 'key'),
                                'value' => data_get($SIGNUP_ALLOWED, 'value'),
                                'rules' => 'required|string|in:true,false',
                            ],
                        ]);
                    }

                    if ($PUSH_ENABLED) {
                        $data = $data->merge([
                            'Push Enabled' => [
                                'key' => data_get($PUSH_ENABLED, 'key'),
                                'value' => data_get($PUSH_ENABLED, 'value'),
                                'rules' => 'required|string|in:true,false',
                            ],
                        ]);
                    }
                    if ($PUSH_INSTALLATION_ID) {
                        $data = $data->merge([
                            'Push Installation ID' => [
                                'key' => data_get($PUSH_INSTALLATION_ID, 'key'),
                                'value' => data_get($PUSH_INSTALLATION_ID, 'value'),
                            ],
                        ]);
                    }
                    if ($PUSH_INSTALLATION_KEY) {
                        $data = $data->merge([
                            'Push Installation Key' => [
                                'key' => data_get($PUSH_INSTALLATION_KEY, 'key'),
                                'value' => data_get($PUSH_INSTALLATION_KEY, 'value'),
                                'isPassword' => true,
                            ],
                        ]);
                    }

                    $fields->put('Vaultwarden', $data);
                    break;
                case str($image)->contains('gitlab/gitlab'):
                    $password = $this->environment_variables()->where('key', 'SERVICE_PASSWORD_GITLAB')->first();
                    $data = collect([]);
                    if ($password) {
                        $data = $data->merge([
                            'Root Password' => [
                                'key' => data_get($password, 'key'),
                                'value' => data_get($password, 'value'),
                                'rules' => 'required',
                                'isPassword' => true,
                            ],
                        ]);
                    }
                    $data = $data->merge([
                        'Root User' => [
                            'key' => 'N/A',
                            'value' => 'root',
                            'rules' => 'required',
                            'isPassword' => true,
                        ],
                    ]);

                    $fields->put('GitLab', $data->toArray());
                    break;
                case str($image)->contains('code-server'):
                    $data = collect([]);
                    $password = $this->environment_variables()->where('key', 'SERVICE_PASSWORD_64_PASSWORDCODESERVER')->first();
                    if ($password) {
                        $data = $data->merge([
                            'Password' => [
                                'key' => data_get($password, 'key'),
                                'value' => data_get($password, 'value'),
                                'rules' => 'required',
                                'isPassword' => true,
                            ],
                        ]);
                    }
                    $sudoPassword = $this->environment_variables()->where('key', 'SERVICE_PASSWORD_SUDOCODESERVER')->first();
                    if ($sudoPassword) {
                        $data = $data->merge([
                            'Sudo Password' => [
                                'key' => data_get($sudoPassword, 'key'),
                                'value' => data_get($sudoPassword, 'value'),
                                'rules' => 'required',
                                'isPassword' => true,
                            ],
                        ]);
                    }
                    $fields->put('Code Server', $data->toArray());
                    break;
            }
        }
        $databases = $this->databases()->get();

        foreach ($databases as $database) {
            $image = str($database->image)->before(':')->value();
            switch ($image) {
                case str($image)->contains('postgres'):
                    $userVariables = ['SERVICE_USER_POSTGRES', 'SERVICE_USER_POSTGRESQL'];
                    $passwordVariables = ['SERVICE_PASSWORD_POSTGRES', 'SERVICE_PASSWORD_POSTGRESQL'];
                    $dbNameVariables = ['POSTGRESQL_DATABASE', 'POSTGRES_DB'];
                    $postgres_user = $this->environment_variables()->whereIn('key', $userVariables)->first();
                    $postgres_password = $this->environment_variables()->whereIn('key', $passwordVariables)->first();
                    $postgres_db_name = $this->environment_variables()->whereIn('key', $dbNameVariables)->first();
                    $data = collect([]);
                    if ($postgres_user) {
                        $data = $data->merge([
                            'User' => [
                                'key' => data_get($postgres_user, 'key'),
                                'value' => data_get($postgres_user, 'value'),
                                'rules' => 'required',
                            ],
                        ]);
                    }
                    if ($postgres_password) {
                        $data = $data->merge([
                            'Password' => [
                                'key' => data_get($postgres_password, 'key'),
                                'value' => data_get($postgres_password, 'value'),
                                'rules' => 'required',
                                'isPassword' => true,
                            ],
                        ]);
                    }
                    if ($postgres_db_name) {
                        $data = $data->merge([
                            'Database Name' => [
                                'key' => data_get($postgres_db_name, 'key'),
                                'value' => data_get($postgres_db_name, 'value'),
                                'rules' => 'required',
                            ],
                        ]);
                    }
                    $fields->put('PostgreSQL', $data->toArray());
                    break;
                case str($image)->contains('mysql'):
                    $userVariables = ['SERVICE_USER_MYSQL', 'SERVICE_USER_WORDPRESS', 'MYSQL_USER'];
                    $passwordVariables = ['SERVICE_PASSWORD_MYSQL', 'SERVICE_PASSWORD_WORDPRESS', 'MYSQL_PASSWORD'];
                    $rootPasswordVariables = ['SERVICE_PASSWORD_MYSQLROOT', 'SERVICE_PASSWORD_ROOT'];
                    $dbNameVariables = ['MYSQL_DATABASE'];
                    $mysql_user = $this->environment_variables()->whereIn('key', $userVariables)->first();
                    $mysql_password = $this->environment_variables()->whereIn('key', $passwordVariables)->first();
                    $mysql_root_password = $this->environment_variables()->whereIn('key', $rootPasswordVariables)->first();
                    $mysql_db_name = $this->environment_variables()->whereIn('key', $dbNameVariables)->first();
                    $data = collect([]);
                    if ($mysql_user) {
                        $data = $data->merge([
                            'User' => [
                                'key' => data_get($mysql_user, 'key'),
                                'value' => data_get($mysql_user, 'value'),
                                'rules' => 'required',
                            ],
                        ]);
                    }
                    if ($mysql_password) {
                        $data = $data->merge([
                            'Password' => [
                                'key' => data_get($mysql_password, 'key'),
                                'value' => data_get($mysql_password, 'value'),
                                'rules' => 'required',
                                'isPassword' => true,
                            ],
                        ]);
                    }
                    if ($mysql_root_password) {
                        $data = $data->merge([
                            'Root Password' => [
                                'key' => data_get($mysql_root_password, 'key'),
                                'value' => data_get($mysql_root_password, 'value'),
                                'rules' => 'required',
                                'isPassword' => true,
                            ],
                        ]);
                    }
                    if ($mysql_db_name) {
                        $data = $data->merge([
                            'Database Name' => [
                                'key' => data_get($mysql_db_name, 'key'),
                                'value' => data_get($mysql_db_name, 'value'),
                                'rules' => 'required',
                            ],
                        ]);
                    }
                    $fields->put('MySQL', $data->toArray());
                    break;
                case str($image)->contains('mariadb'):
                    $userVariables = ['SERVICE_USER_MARIADB', 'SERVICE_USER_WORDPRESS', '_APP_DB_USER', 'SERVICE_USER_MYSQL', 'MYSQL_USER'];
                    $passwordVariables = ['SERVICE_PASSWORD_MARIADB', 'SERVICE_PASSWORD_WORDPRESS', '_APP_DB_PASS', 'MYSQL_PASSWORD'];
                    $rootPasswordVariables = ['SERVICE_PASSWORD_MARIADBROOT', 'SERVICE_PASSWORD_ROOT', '_APP_DB_ROOT_PASS', 'MYSQL_ROOT_PASSWORD'];
                    $dbNameVariables = ['SERVICE_DATABASE_MARIADB', 'SERVICE_DATABASE_WORDPRESS', '_APP_DB_SCHEMA', 'MYSQL_DATABASE'];
                    $mariadb_user = $this->environment_variables()->whereIn('key', $userVariables)->first();
                    $mariadb_password = $this->environment_variables()->whereIn('key', $passwordVariables)->first();
                    $mariadb_root_password = $this->environment_variables()->whereIn('key', $rootPasswordVariables)->first();
                    $mariadb_db_name = $this->environment_variables()->whereIn('key', $dbNameVariables)->first();
                    $data = collect([]);

                    if ($mariadb_user) {
                        $data = $data->merge([
                            'User' => [
                                'key' => data_get($mariadb_user, 'key'),
                                'value' => data_get($mariadb_user, 'value'),
                                'rules' => 'required',
                            ],
                        ]);
                    }
                    if ($mariadb_password) {
                        $data = $data->merge([
                            'Password' => [
                                'key' => data_get($mariadb_password, 'key'),
                                'value' => data_get($mariadb_password, 'value'),
                                'rules' => 'required',
                                'isPassword' => true,
                            ],
                        ]);
                    }
                    if ($mariadb_root_password) {
                        $data = $data->merge([
                            'Root Password' => [
                                'key' => data_get($mariadb_root_password, 'key'),
                                'value' => data_get($mariadb_root_password, 'value'),
                                'rules' => 'required',
                                'isPassword' => true,
                            ],
                        ]);
                    }
                    if ($mariadb_db_name) {
                        $data = $data->merge([
                            'Database Name' => [
                                'key' => data_get($mariadb_db_name, 'key'),
                                'value' => data_get($mariadb_db_name, 'value'),
                                'rules' => 'required',
                            ],
                        ]);
                    }
                    $fields->put('MariaDB', $data->toArray());
                    break;

            }
        }

        return $fields;
    }

    public function saveExtraFields($fields)
    {
        foreach ($fields as $field) {
            $key = data_get($field, 'key');
            $value = data_get($field, 'value');
            $found = $this->environment_variables()->where('key', $key)->first();
            if ($found) {
                $found->value = $value;
                $found->save();
            } else {
                $this->environment_variables()->create([
                    'key' => $key,
                    'value' => $value,
                    'is_build_time' => false,
                    'service_id' => $this->id,
                    'is_preview' => false,
                ]);
            }
        }
    }

    public function link()
    {
        if (data_get($this, 'environment.project.uuid')) {
            return route('project.service.configuration', [
                'project_uuid' => data_get($this, 'environment.project.uuid'),
                'environment_name' => data_get($this, 'environment.name'),
                'service_uuid' => data_get($this, 'uuid'),
            ]);
        }

        return null;
    }

    public function failedTaskLink($task_uuid)
    {
        if (data_get($this, 'environment.project.uuid')) {
            $route = route('project.service.scheduled-tasks', [
                'project_uuid' => data_get($this, 'environment.project.uuid'),
                'environment_name' => data_get($this, 'environment.name'),
                'service_uuid' => data_get($this, 'uuid'),
                'task_uuid' => $task_uuid,
            ]);
            $settings = InstanceSettings::get();
            if (data_get($settings, 'fqdn')) {
                $url = Url::fromString($route);
                $url = $url->withPort(null);
                $fqdn = data_get($settings, 'fqdn');
                $fqdn = str_replace(['http://', 'https://'], '', $fqdn);
                $url = $url->withHost($fqdn);

                return $url->__toString();
            }

            return $route;
        }

        return null;
    }

    public function documentation()
    {
        $services = get_service_templates();
        $service = data_get($services, str($this->name)->beforeLast('-')->value, []);

        return data_get($service, 'documentation', config('constants.docs.base_url'));
    }

    public function applications()
    {
        return $this->hasMany(ServiceApplication::class);
    }

    public function databases()
    {
        return $this->hasMany(ServiceDatabase::class);
    }

    public function destination()
    {
        return $this->morphTo();
    }

    public function environment()
    {
        return $this->belongsTo(Environment::class);
    }

    public function server()
    {
        return $this->belongsTo(Server::class);
    }

    public function byUuid(string $uuid)
    {
        $app = $this->applications()->whereUuid($uuid)->first();
        if ($app) {
            return $app;
        }
        $db = $this->databases()->whereUuid($uuid)->first();
        if ($db) {
            return $db;
        }

        return null;
    }

    public function byName(string $name)
    {
        $app = $this->applications()->whereName($name)->first();
        if ($app) {
            return $app;
        }
        $db = $this->databases()->whereName($name)->first();
        if ($db) {
            return $db;
        }

        return null;
    }

    public function scheduled_tasks(): HasMany
    {
        return $this->hasMany(ScheduledTask::class)->orderBy('name', 'asc');
    }

    public function environment_variables(): HasMany
    {

        return $this->hasMany(EnvironmentVariable::class)->orderByRaw("key LIKE 'SERVICE%' DESC, value ASC");
    }

    public function environment_variables_preview(): HasMany
    {
        return $this->hasMany(EnvironmentVariable::class)->where('is_preview', true)->orderBy('key', 'asc');
    }

    public function workdir()
    {
        return service_configuration_dir()."/{$this->uuid}";
    }

    public function saveComposeConfigs()
    {
        $workdir = $this->workdir();
        $commands[] = "mkdir -p $workdir";
        $commands[] = "cd $workdir";

        $json = Yaml::parse($this->docker_compose);
        $this->docker_compose = Yaml::dump($json, 10, 2, Yaml::DUMP_MULTI_LINE_LITERAL_BLOCK);
        $docker_compose_base64 = base64_encode($this->docker_compose);

        $commands[] = "echo $docker_compose_base64 | base64 -d | tee docker-compose.yml > /dev/null";
        $commands[] = 'rm -f .env || true';

        $envs_from_coolify = $this->environment_variables()->get();
        foreach ($envs_from_coolify as $env) {
            $commands[] = "echo '{$env->key}={$env->real_value}' >> .env";
        }
        if ($envs_from_coolify->count() === 0) {
            $commands[] = 'touch .env';
        }
        instant_remote_process($commands, $this->server);
    }

<<<<<<< HEAD
    public function newParser()
    {
        return newParser($this);

        $uuid = data_get($this, 'uuid');
        $server = data_get($this, 'destination.server');
        $compose = data_get($this, 'docker_compose_raw');
        try {
            $yaml = Yaml::parse($compose);
        } catch (\Exception $e) {
            return;
        }
        $allServices = get_service_templates();
        $services = data_get($yaml, 'services', collect([]));
        $topLevel = collect([
            'volumes' => collect(data_get($yaml, 'volumes', [])),
            'networks' => collect(data_get($yaml, 'networks', [])),
            'configs' => collect(data_get($yaml, 'configs', [])),
            'secrets' => collect(data_get($yaml, 'secrets', [])),
        ]);
        // If there are predefined volumes, make sure they are not null
        if ($topLevel->get('volumes')->count() > 0) {
            $temp = collect([]);
            foreach ($topLevel['volumes'] as $volumeName => $volume) {
                if (is_null($volume)) {
                    continue;
                }
                $temp->put($volumeName, $volume);
            }
            $topLevel['volumes'] = $temp;
        }
        // Get the base docker network
        $baseNetwork = collect([$uuid]);
        $parsedServices = collect([]);

        // Let's loop through the services
        foreach ($services as $serviceName => $service) {
            if ($serviceName === 'registry') {
                $tempServiceName = 'docker-registry';
            } else {
                $tempServiceName = $serviceName;
            }
            if (str(data_get($service, 'image'))->contains('glitchtip')) {
                $tempServiceName = 'glitchtip';
            }
            if ($serviceName === 'supabase-kong') {
                $tempServiceName = 'supabase';
            }
            $serviceDefinition = data_get($allServices, $tempServiceName);
            $predefinedPort = data_get($serviceDefinition, 'port');
            if ($serviceName === 'plausible') {
                $predefinedPort = '8000';
            }
            $image = data_get_str($service, 'image');
            $restart = data_get_str($service, 'restart', RESTART_MODE);
            $logging = data_get($service, 'logging');

            if ($server->isLogDrainEnabled() && $this->isLogDrainEnabled()) {
                $logging = generate_fluentd_configuration();
            }

            $volumes = collect(data_get($service, 'volumes', []));
            $networks = collect(data_get($service, 'networks', []));
            $labels = collect(data_get($service, 'labels', []));
            $environment = collect(data_get($service, 'environment', []));
            $buildArgs = collect(data_get($service, 'build.args', []));
            $environment = $environment->merge($buildArgs);
            $hasHostNetworkMode = data_get($service, 'network_mode') === 'host' ? true : false;

            $containerName = "$serviceName-{$this->uuid}";
            $isDatabase = isDatabaseImage(data_get_str($service, 'image'));
            $volumesParsed = collect([]);

            if ($isDatabase) {
                $savedService = ServiceDatabase::firstOrCreate([
                    'name' => $serviceName,
                    'image' => $image,
                    'service_id' => $this->id,
                ]);
            } else {
                $savedService = ServiceApplication::firstOrCreate([
                    'name' => $serviceName,
                    'image' => $image,
                    'service_id' => $this->id,
                ]);
            }
            $fileStorages = $savedService->fileStorages();

            // Check if image changed
            if ($savedService->image !== $image) {
                $savedService->image = $image;
                $savedService->save();
            }
            if ($volumes->count() > 0) {
                foreach ($volumes as $index => $volume) {
                    $type = null;
                    $source = null;
                    $target = null;
                    $content = null;
                    $isDirectory = false;
                    if (is_string($volume)) {
                        $source = str($volume)->before(':');
                        $target = str($volume)->after(':')->beforeLast(':');
                        $foundConfig = $fileStorages->whereMountPath($target)->first();
                        if (sourceIsLocal($source)) {
                            $type = str('bind');
                            if ($foundConfig) {
                                $contentNotNull_temp = data_get($foundConfig, 'content');
                                if ($contentNotNull_temp) {
                                    $content = $contentNotNull_temp;
                                }
                                $isDirectory = data_get($foundConfig, 'is_directory');
                            } else {
                                // By default, we cannot determine if the bind is a directory or not, so we set it to directory
                                $isDirectory = true;
                            }
                        } else {
                            $type = str('volume');
                        }
                    } elseif (is_array($volume)) {
                        $type = data_get_str($volume, 'type');
                        $source = data_get_str($volume, 'source');
                        $target = data_get_str($volume, 'target');
                        $content = data_get($volume, 'content');
                        $isDirectory = (bool) data_get($volume, 'isDirectory', null) || (bool) data_get($volume, 'is_directory', null);

                        $foundConfig = $fileStorages->whereMountPath($target)->first();
                        if ($foundConfig) {
                            $contentNotNull_temp = data_get($foundConfig, 'content');
                            if ($contentNotNull_temp) {
                                $content = $contentNotNull_temp;
                            }
                            $isDirectory = data_get($foundConfig, 'is_directory');
                        } else {
                            // if isDirectory is not set (or false) & content is also not set, we assume it is a directory
                            if ((is_null($isDirectory) || ! $isDirectory) && is_null($content)) {
                                $isDirectory = true;
                            }
                        }
                    }
                    if ($type->value() === 'bind') {
                        if ($source->value() === '/var/run/docker.sock') {
                            return $volume;
                        }
                        if ($source->value() === '/tmp' || $source->value() === '/tmp/') {
                            return $volume;
                        }
                        $mainDirectory = str(base_configuration_dir().'/applications/'.$uuid);
                        $source = replaceLocalSource($source, $mainDirectory);

                        LocalFileVolume::updateOrCreate(
                            [
                                'mount_path' => $target,
                                'resource_id' => $savedService->id,
                                'resource_type' => get_class($savedService),
                            ],
                            [
                                'fs_path' => $source,
                                'mount_path' => $target,
                                'content' => $content,
                                'is_directory' => $isDirectory,
                                'resource_id' => $savedService->id,
                                'resource_type' => get_class($savedService),
                            ]
                        );
                        $volume = "$source:$target";
                    } elseif ($type->value() === 'volume') {
                        if ($topLevel->get('volumes')->has($source->value())) {
                            $temp = $topLevel->get('volumes')->get($source->value());
                            if (data_get($temp, 'driver_opts.type') === 'cifs') {
                                return $volume;
                            }
                            if (data_get($temp, 'driver_opts.type') === 'nfs') {
                                return $volume;
                            }
                        }
                        $slugWithoutUuid = Str::slug($source, '-');
                        $name = "{$uuid}_{$slugWithoutUuid}";
                        if (is_string($volume)) {
                            $source = str($volume)->before(':');
                            $target = str($volume)->after(':')->beforeLast(':');
                            $source = $name;
                            $volume = "$source:$target";
                        } elseif (is_array($volume)) {
                            data_set($volume, 'source', $name);
                        }
                        $topLevel->get('volumes')->put($name, [
                            'name' => $name,
                        ]);

                        LocalPersistentVolume::updateOrCreate(
                            [
                                'mount_path' => $target,
                                'resource_id' => $savedService->id,
                                'resource_type' => get_class($savedService),
                            ],
                            [
                                'name' => $name,
                                'mount_path' => $target,
                                'resource_id' => $savedService->id,
                                'resource_type' => get_class($savedService),
                            ]
                        );
                    }
                    dispatch(new ServerFilesFromServerJob($savedService));
                    $volumesParsed->put($index, $volume);
                }
            }
            if ($topLevel->get('networks')?->count() > 0) {
                foreach ($topLevel->get('networks') as $networkName => $network) {
                    if ($networkName === 'default') {
                        continue;
                    }
                    // ignore aliases
                    if ($network['aliases'] ?? false) {
                        continue;
                    }
                    $networkExists = $networks->contains(function ($value, $key) use ($networkName) {
                        return $value == $networkName || $key == $networkName;
                    });
                    if (! $networkExists) {
                        $networks->put($networkName, null);
                    }
                }
            }
            $baseNetworkExists = $networks->contains(function ($value, $_) use ($baseNetwork) {
                return $value == $baseNetwork;
            });
            if (! $baseNetworkExists) {
                foreach ($baseNetwork as $network) {
                    $topLevel->get('networks')->put($network, [
                        'name' => $network,
                        'external' => true,
                    ]);
                }
            }
            $networks_temp = collect();

            foreach ($networks as $key => $network) {
                if (gettype($network) === 'string') {
                    // networks:
                    //  - appwrite
                    $networks_temp->put($network, null);
                } elseif (gettype($network) === 'array') {
                    // networks:
                    //   default:
                    //     ipv4_address: 192.168.203.254
                    $networks_temp->put($key, $network);
                }
            }
            foreach ($baseNetwork as $key => $network) {
                $networks_temp->put($network, null);
            }

            // Convert
            // - SESSION_SECRET: 123 to - SESSION_SECRET=123
            $convertedServiceVariables = collect([]);
            foreach ($environment as $variableName => $variable) {
                if (is_numeric($variableName)) {
                    if (is_array($variable)) {
                        $key = str(collect($variable)->keys()->first());
                        $value = str(collect($variable)->values()->first());
                        $variable = "$key=$value";
                        $convertedServiceVariables->put($variableName, $variable);
                    } elseif (is_string($variable)) {
                        $convertedServiceVariables->put($variableName, $variable);
                    }
                } elseif (is_string($variableName)) {
                    $convertedServiceVariables->put($variableName, $variable);
                }
            }
            $environment = $convertedServiceVariables;

            // filter magic environments
            $magicEnvironments = $environment->filter(function ($value, $key) {
                return str($key)->startsWith('SERVICE_FQDN') || str($key)->startsWith('SERVICE_URL') || str($value)->startsWith('SERVICE_FQDN') || str($value)->startsWith('SERVICE_URL');
            });
            if ($magicEnvironments->count() > 0) {
                foreach ($magicEnvironments as $key => $value) {
                    $key = str($key);
                    $value = str($value);
                    $command = $key->after('SERVICE_')->beforeLast('_');
                    if ($command->value() === 'FQDN') {
                        $fqdn = generateFqdn($server, "{$savedService->name}-{$uuid}");
                        if ($value && get_class($value) === 'Illuminate\Support\Stringable' && $value->startsWith('/')) {
                            $path = $value->value();
                            $value = "$fqdn$path";
                        } else {
                            $value = $fqdn;
                        }
                    } elseif ($command->value() === 'URL') {
                        $fqdn = generateFqdn($server, "{$savedService->name}-{$uuid}");
                        $value = str($fqdn)->replace('http://', '')->replace('https://', '')->replace('www.', '');
                    }
                    if (! $isDatabase && ! $this->environment_variables()->where('key', $key)->where('service_id', $this->id)->first()) {
                        $savedService->fqdn = $value;
                        $savedService->save();
                    }
                    $this->environment_variables()->where('key', $key)->where('service_id', $this->id)->firstOrCreate([
                        'key' => $key,
                        'service_id' => $this->id,
                    ], [
                        'value' => $value,
                        'is_build_time' => false,
                        'is_preview' => false,
                    ]);
                }
            }
            foreach ($environment as $key => $value) {
                if (is_numeric($key)) {
                    if (is_array($value)) {
                        // - SESSION_SECRET: 123
                        // - SESSION_SECRET:
                        $key = str(collect($value)->keys()->first());
                        $value = str(collect($value)->values()->first());
                    } else {
                        $variable = str($value);
                        if ($variable->contains('=')) {
                            // - SESSION_SECRET=123
                            // - SESSION_SECRET=
                            $key = $variable->before('=');
                            $value = $variable->after('=');
                        } else {
                            // - SESSION_SECRET
                            $key = $variable;
                            $value = null;
                        }
                    }
                } else {
                    // SESSION_SECRET: 123
                    // SESSION_SECRET:
                    $key = str($key);
                    $value = str($value);
                }

                // Auto generate FQDN and URL
                // environment:
                //   - SERVICE_FQDN_UMAMI=/umami
                //   - FQDN=$SERVICE_FQDN_UMAMI
                //   - URL=$SERVICE_URL_UMAMI
                //   - TEST=${TEST:-initial}
                //   - HARDCODED=stuff

                if ($value->startsWith('$')) {
                    $value = str(replaceVariables($value));
                    if ($value->startsWith('SERVICE_')) {
                        // $value = SERVICE_FQDN_UMAMI
                        $command = $value->after('SERVICE_')->beforeLast('_');
                        if ($command->value() === 'FQDN') {
                            if ($magicEnvironments->has($value->value())) {
                                $found = $magicEnvironments->get($value->value());
                                if ($found) {
                                    $found = $this->environment_variables()->where('key', $value->value())->where('service_id', $this->id)->first();
                                    if ($found) {
                                        $value = $found->value;
                                    }
                                }
                            } else {
                                $fqdn = generateFqdn($server, "{$savedService->name}-{$uuid}");
                                if ($value && get_class($value) === 'Illuminate\Support\Stringable' && $value->startsWith('/')) {
                                    $path = $value->value();
                                    $value = "$fqdn$path";
                                } else {
                                    $value = $fqdn;
                                }
                            }
                        } elseif ($command->value() === 'URL') {
                            if ($magicEnvironments->has($value->value())) {
                                $found = $magicEnvironments->get($value->value());
                                if ($found) {
                                    $found = $this->environment_variables()->where('key', $value->value())->where('service_id', $this->id)->first();
                                    if ($found) {
                                        $value = str($found->value)->replace('http://', '')->replace('https://', '')->replace('www.', '');
                                    }
                                }
                            } else {
                                $fqdn = generateFqdn($server, "{$savedService->name}-{$uuid}");
                                $value = str($fqdn)->replace('http://', '')->replace('https://', '')->replace('www.', '');
                            }
                        } else {
                            $value = generateEnvValue($command, $this);
                        }
                        $this->environment_variables()->where('key', $key)->where('service_id', $this->id)->firstOrCreate([
                            'key' => $key,
                            'service_id' => $this->id,
                        ], [
                            'value' => $value,
                            'is_build_time' => false,
                            'is_preview' => false,
                        ]);
                    } else {
                        if ($value->contains(':-')) {
                            $key = $value->before(':');
                            $value = $value->after(':-');
                        } elseif ($value->contains('-')) {
                            $key = $value->before('-');
                            $value = $value->after('-');
                        } elseif ($value->contains(':?')) {
                            $key = $value->before(':');
                            $value = $value->after(':?');
                        } elseif ($value->contains('?')) {
                            $key = $value->before('?');
                            $value = $value->after('?');
                        } else {
                            $key = $value;
                            $value = null;
                        }
                        $this->environment_variables()->where('key', $key)->where('service_id', $this->id)->firstOrCreate([
                            'key' => $key,
                            'service_id' => $this->id,
                        ], [
                            'value' => $value,
                            'is_build_time' => false,
                            'is_preview' => false,
                        ]);
                    }
                }

                if ($this->environment_variables->where('key', 'COOLIFY_CONTAINER_NAME')->isEmpty()) {
                    $environment->put('COOLIFY_CONTAINER_NAME', $containerName);
                }
                // Remove SERVICE_FQDN and SERVICE_URL from environment
                $environment = $environment->filter(function ($value, $key) {
                    return ! str($key)->startsWith('SERVICE_FQDN') && ! str($key)->startsWith('SERVICE_URL');
                });

            }
            if ($savedService->serviceType()) {
                $fqdns = generateServiceSpecificFqdns($savedService);
            } else {
                $fqdns = collect(data_get($savedService, 'fqdns'))->filter();
            }
            $defaultLabels = defaultLabels($this->id, $containerName, type: 'service', subType: $isDatabase ? 'database' : 'application', subId: $savedService->id);
            $serviceLabels = $labels->merge($defaultLabels);
            if (! $isDatabase && $fqdns->count() > 0) {
                if ($fqdns) {
                    $shouldGenerateLabelsExactly = $this->server->settings->generate_exact_labels;
                    if ($shouldGenerateLabelsExactly) {
                        switch ($this->server->proxyType()) {
                            case ProxyTypes::TRAEFIK->value:
                                $serviceLabels = $serviceLabels->merge(fqdnLabelsForTraefik(
                                    uuid: $this->uuid,
                                    domains: $fqdns,
                                    is_force_https_enabled: true,
                                    serviceLabels: $serviceLabels,
                                    is_gzip_enabled: $savedService->isGzipEnabled(),
                                    is_stripprefix_enabled: $savedService->isStripprefixEnabled(),
                                    service_name: $serviceName,
                                    image: data_get($service, 'image')
                                ));
                                break;
                            case ProxyTypes::CADDY->value:
                                $serviceLabels = $serviceLabels->merge(fqdnLabelsForCaddy(
                                    network: $this->destination->network,
                                    uuid: $this->uuid,
                                    domains: $fqdns,
                                    is_force_https_enabled: true,
                                    serviceLabels: $serviceLabels,
                                    is_gzip_enabled: $savedService->isGzipEnabled(),
                                    is_stripprefix_enabled: $savedService->isStripprefixEnabled(),
                                    service_name: $serviceName,
                                    image: data_get($service, 'image')
                                ));
                                break;
                        }
                    } else {
                        $serviceLabels = $serviceLabels->merge(fqdnLabelsForTraefik(
                            uuid: $this->uuid,
                            domains: $fqdns,
                            is_force_https_enabled: true,
                            serviceLabels: $serviceLabels,
                            is_gzip_enabled: $savedService->isGzipEnabled(),
                            is_stripprefix_enabled: $savedService->isStripprefixEnabled(),
                            service_name: $serviceName,
                            image: data_get($service, 'image')
                        ));
                        $serviceLabels = $serviceLabels->merge(fqdnLabelsForCaddy(
                            network: $this->destination->network,
                            uuid: $this->uuid,
                            domains: $fqdns,
                            is_force_https_enabled: true,
                            serviceLabels: $serviceLabels,
                            is_gzip_enabled: $savedService->isGzipEnabled(),
                            is_stripprefix_enabled: $savedService->isStripprefixEnabled(),
                            service_name: $serviceName,
                            image: data_get($service, 'image')
                        ));
                    }
                }
            }
            $payload = collect($service)->merge([
                'restart' => $restart->value(),
                'container_name' => $containerName,
                'volumes' => $volumesParsed,
                'networks' => $networks_temp,
                'labels' => $serviceLabels,
                'environment' => $environment,
            ]);

            if ($logging) {
                $payload['logging'] = $logging;
            }

            $parsedServices->put($serviceName, $payload);
        }

        $topLevel->put('services', $parsedServices);
        $customOrder = ['services', 'volumes', 'networks', 'configs', 'secrets'];

        $topLevel = $topLevel->sortBy(function ($value, $key) use ($customOrder) {
            return array_search($key, $customOrder);
        });
        $this->docker_compose = Yaml::dump(convertToArray($topLevel), 10, 2);
        data_forget($this, 'environment_variables');
        data_forget($this, 'environment_variables_preview');
        $this->save();

        return $topLevel;

    }

=======
>>>>>>> b64a126c
    public function parse(bool $isNew = false): Collection
    {
        if ($this->compose_parsing_version === '3') {
            return newParser($this);
        } elseif ($this->docker_compose_raw) {
            return parseDockerComposeFile($this, $isNew);
        } else {
            return collect([]);
        }

    }

    public function networks()
    {
        $networks = getTopLevelNetworks($this);

        return $networks;
    }
}<|MERGE_RESOLUTION|>--- conflicted
+++ resolved
@@ -1019,530 +1019,6 @@
         instant_remote_process($commands, $this->server);
     }
 
-<<<<<<< HEAD
-    public function newParser()
-    {
-        return newParser($this);
-
-        $uuid = data_get($this, 'uuid');
-        $server = data_get($this, 'destination.server');
-        $compose = data_get($this, 'docker_compose_raw');
-        try {
-            $yaml = Yaml::parse($compose);
-        } catch (\Exception $e) {
-            return;
-        }
-        $allServices = get_service_templates();
-        $services = data_get($yaml, 'services', collect([]));
-        $topLevel = collect([
-            'volumes' => collect(data_get($yaml, 'volumes', [])),
-            'networks' => collect(data_get($yaml, 'networks', [])),
-            'configs' => collect(data_get($yaml, 'configs', [])),
-            'secrets' => collect(data_get($yaml, 'secrets', [])),
-        ]);
-        // If there are predefined volumes, make sure they are not null
-        if ($topLevel->get('volumes')->count() > 0) {
-            $temp = collect([]);
-            foreach ($topLevel['volumes'] as $volumeName => $volume) {
-                if (is_null($volume)) {
-                    continue;
-                }
-                $temp->put($volumeName, $volume);
-            }
-            $topLevel['volumes'] = $temp;
-        }
-        // Get the base docker network
-        $baseNetwork = collect([$uuid]);
-        $parsedServices = collect([]);
-
-        // Let's loop through the services
-        foreach ($services as $serviceName => $service) {
-            if ($serviceName === 'registry') {
-                $tempServiceName = 'docker-registry';
-            } else {
-                $tempServiceName = $serviceName;
-            }
-            if (str(data_get($service, 'image'))->contains('glitchtip')) {
-                $tempServiceName = 'glitchtip';
-            }
-            if ($serviceName === 'supabase-kong') {
-                $tempServiceName = 'supabase';
-            }
-            $serviceDefinition = data_get($allServices, $tempServiceName);
-            $predefinedPort = data_get($serviceDefinition, 'port');
-            if ($serviceName === 'plausible') {
-                $predefinedPort = '8000';
-            }
-            $image = data_get_str($service, 'image');
-            $restart = data_get_str($service, 'restart', RESTART_MODE);
-            $logging = data_get($service, 'logging');
-
-            if ($server->isLogDrainEnabled() && $this->isLogDrainEnabled()) {
-                $logging = generate_fluentd_configuration();
-            }
-
-            $volumes = collect(data_get($service, 'volumes', []));
-            $networks = collect(data_get($service, 'networks', []));
-            $labels = collect(data_get($service, 'labels', []));
-            $environment = collect(data_get($service, 'environment', []));
-            $buildArgs = collect(data_get($service, 'build.args', []));
-            $environment = $environment->merge($buildArgs);
-            $hasHostNetworkMode = data_get($service, 'network_mode') === 'host' ? true : false;
-
-            $containerName = "$serviceName-{$this->uuid}";
-            $isDatabase = isDatabaseImage(data_get_str($service, 'image'));
-            $volumesParsed = collect([]);
-
-            if ($isDatabase) {
-                $savedService = ServiceDatabase::firstOrCreate([
-                    'name' => $serviceName,
-                    'image' => $image,
-                    'service_id' => $this->id,
-                ]);
-            } else {
-                $savedService = ServiceApplication::firstOrCreate([
-                    'name' => $serviceName,
-                    'image' => $image,
-                    'service_id' => $this->id,
-                ]);
-            }
-            $fileStorages = $savedService->fileStorages();
-
-            // Check if image changed
-            if ($savedService->image !== $image) {
-                $savedService->image = $image;
-                $savedService->save();
-            }
-            if ($volumes->count() > 0) {
-                foreach ($volumes as $index => $volume) {
-                    $type = null;
-                    $source = null;
-                    $target = null;
-                    $content = null;
-                    $isDirectory = false;
-                    if (is_string($volume)) {
-                        $source = str($volume)->before(':');
-                        $target = str($volume)->after(':')->beforeLast(':');
-                        $foundConfig = $fileStorages->whereMountPath($target)->first();
-                        if (sourceIsLocal($source)) {
-                            $type = str('bind');
-                            if ($foundConfig) {
-                                $contentNotNull_temp = data_get($foundConfig, 'content');
-                                if ($contentNotNull_temp) {
-                                    $content = $contentNotNull_temp;
-                                }
-                                $isDirectory = data_get($foundConfig, 'is_directory');
-                            } else {
-                                // By default, we cannot determine if the bind is a directory or not, so we set it to directory
-                                $isDirectory = true;
-                            }
-                        } else {
-                            $type = str('volume');
-                        }
-                    } elseif (is_array($volume)) {
-                        $type = data_get_str($volume, 'type');
-                        $source = data_get_str($volume, 'source');
-                        $target = data_get_str($volume, 'target');
-                        $content = data_get($volume, 'content');
-                        $isDirectory = (bool) data_get($volume, 'isDirectory', null) || (bool) data_get($volume, 'is_directory', null);
-
-                        $foundConfig = $fileStorages->whereMountPath($target)->first();
-                        if ($foundConfig) {
-                            $contentNotNull_temp = data_get($foundConfig, 'content');
-                            if ($contentNotNull_temp) {
-                                $content = $contentNotNull_temp;
-                            }
-                            $isDirectory = data_get($foundConfig, 'is_directory');
-                        } else {
-                            // if isDirectory is not set (or false) & content is also not set, we assume it is a directory
-                            if ((is_null($isDirectory) || ! $isDirectory) && is_null($content)) {
-                                $isDirectory = true;
-                            }
-                        }
-                    }
-                    if ($type->value() === 'bind') {
-                        if ($source->value() === '/var/run/docker.sock') {
-                            return $volume;
-                        }
-                        if ($source->value() === '/tmp' || $source->value() === '/tmp/') {
-                            return $volume;
-                        }
-                        $mainDirectory = str(base_configuration_dir().'/applications/'.$uuid);
-                        $source = replaceLocalSource($source, $mainDirectory);
-
-                        LocalFileVolume::updateOrCreate(
-                            [
-                                'mount_path' => $target,
-                                'resource_id' => $savedService->id,
-                                'resource_type' => get_class($savedService),
-                            ],
-                            [
-                                'fs_path' => $source,
-                                'mount_path' => $target,
-                                'content' => $content,
-                                'is_directory' => $isDirectory,
-                                'resource_id' => $savedService->id,
-                                'resource_type' => get_class($savedService),
-                            ]
-                        );
-                        $volume = "$source:$target";
-                    } elseif ($type->value() === 'volume') {
-                        if ($topLevel->get('volumes')->has($source->value())) {
-                            $temp = $topLevel->get('volumes')->get($source->value());
-                            if (data_get($temp, 'driver_opts.type') === 'cifs') {
-                                return $volume;
-                            }
-                            if (data_get($temp, 'driver_opts.type') === 'nfs') {
-                                return $volume;
-                            }
-                        }
-                        $slugWithoutUuid = Str::slug($source, '-');
-                        $name = "{$uuid}_{$slugWithoutUuid}";
-                        if (is_string($volume)) {
-                            $source = str($volume)->before(':');
-                            $target = str($volume)->after(':')->beforeLast(':');
-                            $source = $name;
-                            $volume = "$source:$target";
-                        } elseif (is_array($volume)) {
-                            data_set($volume, 'source', $name);
-                        }
-                        $topLevel->get('volumes')->put($name, [
-                            'name' => $name,
-                        ]);
-
-                        LocalPersistentVolume::updateOrCreate(
-                            [
-                                'mount_path' => $target,
-                                'resource_id' => $savedService->id,
-                                'resource_type' => get_class($savedService),
-                            ],
-                            [
-                                'name' => $name,
-                                'mount_path' => $target,
-                                'resource_id' => $savedService->id,
-                                'resource_type' => get_class($savedService),
-                            ]
-                        );
-                    }
-                    dispatch(new ServerFilesFromServerJob($savedService));
-                    $volumesParsed->put($index, $volume);
-                }
-            }
-            if ($topLevel->get('networks')?->count() > 0) {
-                foreach ($topLevel->get('networks') as $networkName => $network) {
-                    if ($networkName === 'default') {
-                        continue;
-                    }
-                    // ignore aliases
-                    if ($network['aliases'] ?? false) {
-                        continue;
-                    }
-                    $networkExists = $networks->contains(function ($value, $key) use ($networkName) {
-                        return $value == $networkName || $key == $networkName;
-                    });
-                    if (! $networkExists) {
-                        $networks->put($networkName, null);
-                    }
-                }
-            }
-            $baseNetworkExists = $networks->contains(function ($value, $_) use ($baseNetwork) {
-                return $value == $baseNetwork;
-            });
-            if (! $baseNetworkExists) {
-                foreach ($baseNetwork as $network) {
-                    $topLevel->get('networks')->put($network, [
-                        'name' => $network,
-                        'external' => true,
-                    ]);
-                }
-            }
-            $networks_temp = collect();
-
-            foreach ($networks as $key => $network) {
-                if (gettype($network) === 'string') {
-                    // networks:
-                    //  - appwrite
-                    $networks_temp->put($network, null);
-                } elseif (gettype($network) === 'array') {
-                    // networks:
-                    //   default:
-                    //     ipv4_address: 192.168.203.254
-                    $networks_temp->put($key, $network);
-                }
-            }
-            foreach ($baseNetwork as $key => $network) {
-                $networks_temp->put($network, null);
-            }
-
-            // Convert
-            // - SESSION_SECRET: 123 to - SESSION_SECRET=123
-            $convertedServiceVariables = collect([]);
-            foreach ($environment as $variableName => $variable) {
-                if (is_numeric($variableName)) {
-                    if (is_array($variable)) {
-                        $key = str(collect($variable)->keys()->first());
-                        $value = str(collect($variable)->values()->first());
-                        $variable = "$key=$value";
-                        $convertedServiceVariables->put($variableName, $variable);
-                    } elseif (is_string($variable)) {
-                        $convertedServiceVariables->put($variableName, $variable);
-                    }
-                } elseif (is_string($variableName)) {
-                    $convertedServiceVariables->put($variableName, $variable);
-                }
-            }
-            $environment = $convertedServiceVariables;
-
-            // filter magic environments
-            $magicEnvironments = $environment->filter(function ($value, $key) {
-                return str($key)->startsWith('SERVICE_FQDN') || str($key)->startsWith('SERVICE_URL') || str($value)->startsWith('SERVICE_FQDN') || str($value)->startsWith('SERVICE_URL');
-            });
-            if ($magicEnvironments->count() > 0) {
-                foreach ($magicEnvironments as $key => $value) {
-                    $key = str($key);
-                    $value = str($value);
-                    $command = $key->after('SERVICE_')->beforeLast('_');
-                    if ($command->value() === 'FQDN') {
-                        $fqdn = generateFqdn($server, "{$savedService->name}-{$uuid}");
-                        if ($value && get_class($value) === 'Illuminate\Support\Stringable' && $value->startsWith('/')) {
-                            $path = $value->value();
-                            $value = "$fqdn$path";
-                        } else {
-                            $value = $fqdn;
-                        }
-                    } elseif ($command->value() === 'URL') {
-                        $fqdn = generateFqdn($server, "{$savedService->name}-{$uuid}");
-                        $value = str($fqdn)->replace('http://', '')->replace('https://', '')->replace('www.', '');
-                    }
-                    if (! $isDatabase && ! $this->environment_variables()->where('key', $key)->where('service_id', $this->id)->first()) {
-                        $savedService->fqdn = $value;
-                        $savedService->save();
-                    }
-                    $this->environment_variables()->where('key', $key)->where('service_id', $this->id)->firstOrCreate([
-                        'key' => $key,
-                        'service_id' => $this->id,
-                    ], [
-                        'value' => $value,
-                        'is_build_time' => false,
-                        'is_preview' => false,
-                    ]);
-                }
-            }
-            foreach ($environment as $key => $value) {
-                if (is_numeric($key)) {
-                    if (is_array($value)) {
-                        // - SESSION_SECRET: 123
-                        // - SESSION_SECRET:
-                        $key = str(collect($value)->keys()->first());
-                        $value = str(collect($value)->values()->first());
-                    } else {
-                        $variable = str($value);
-                        if ($variable->contains('=')) {
-                            // - SESSION_SECRET=123
-                            // - SESSION_SECRET=
-                            $key = $variable->before('=');
-                            $value = $variable->after('=');
-                        } else {
-                            // - SESSION_SECRET
-                            $key = $variable;
-                            $value = null;
-                        }
-                    }
-                } else {
-                    // SESSION_SECRET: 123
-                    // SESSION_SECRET:
-                    $key = str($key);
-                    $value = str($value);
-                }
-
-                // Auto generate FQDN and URL
-                // environment:
-                //   - SERVICE_FQDN_UMAMI=/umami
-                //   - FQDN=$SERVICE_FQDN_UMAMI
-                //   - URL=$SERVICE_URL_UMAMI
-                //   - TEST=${TEST:-initial}
-                //   - HARDCODED=stuff
-
-                if ($value->startsWith('$')) {
-                    $value = str(replaceVariables($value));
-                    if ($value->startsWith('SERVICE_')) {
-                        // $value = SERVICE_FQDN_UMAMI
-                        $command = $value->after('SERVICE_')->beforeLast('_');
-                        if ($command->value() === 'FQDN') {
-                            if ($magicEnvironments->has($value->value())) {
-                                $found = $magicEnvironments->get($value->value());
-                                if ($found) {
-                                    $found = $this->environment_variables()->where('key', $value->value())->where('service_id', $this->id)->first();
-                                    if ($found) {
-                                        $value = $found->value;
-                                    }
-                                }
-                            } else {
-                                $fqdn = generateFqdn($server, "{$savedService->name}-{$uuid}");
-                                if ($value && get_class($value) === 'Illuminate\Support\Stringable' && $value->startsWith('/')) {
-                                    $path = $value->value();
-                                    $value = "$fqdn$path";
-                                } else {
-                                    $value = $fqdn;
-                                }
-                            }
-                        } elseif ($command->value() === 'URL') {
-                            if ($magicEnvironments->has($value->value())) {
-                                $found = $magicEnvironments->get($value->value());
-                                if ($found) {
-                                    $found = $this->environment_variables()->where('key', $value->value())->where('service_id', $this->id)->first();
-                                    if ($found) {
-                                        $value = str($found->value)->replace('http://', '')->replace('https://', '')->replace('www.', '');
-                                    }
-                                }
-                            } else {
-                                $fqdn = generateFqdn($server, "{$savedService->name}-{$uuid}");
-                                $value = str($fqdn)->replace('http://', '')->replace('https://', '')->replace('www.', '');
-                            }
-                        } else {
-                            $value = generateEnvValue($command, $this);
-                        }
-                        $this->environment_variables()->where('key', $key)->where('service_id', $this->id)->firstOrCreate([
-                            'key' => $key,
-                            'service_id' => $this->id,
-                        ], [
-                            'value' => $value,
-                            'is_build_time' => false,
-                            'is_preview' => false,
-                        ]);
-                    } else {
-                        if ($value->contains(':-')) {
-                            $key = $value->before(':');
-                            $value = $value->after(':-');
-                        } elseif ($value->contains('-')) {
-                            $key = $value->before('-');
-                            $value = $value->after('-');
-                        } elseif ($value->contains(':?')) {
-                            $key = $value->before(':');
-                            $value = $value->after(':?');
-                        } elseif ($value->contains('?')) {
-                            $key = $value->before('?');
-                            $value = $value->after('?');
-                        } else {
-                            $key = $value;
-                            $value = null;
-                        }
-                        $this->environment_variables()->where('key', $key)->where('service_id', $this->id)->firstOrCreate([
-                            'key' => $key,
-                            'service_id' => $this->id,
-                        ], [
-                            'value' => $value,
-                            'is_build_time' => false,
-                            'is_preview' => false,
-                        ]);
-                    }
-                }
-
-                if ($this->environment_variables->where('key', 'COOLIFY_CONTAINER_NAME')->isEmpty()) {
-                    $environment->put('COOLIFY_CONTAINER_NAME', $containerName);
-                }
-                // Remove SERVICE_FQDN and SERVICE_URL from environment
-                $environment = $environment->filter(function ($value, $key) {
-                    return ! str($key)->startsWith('SERVICE_FQDN') && ! str($key)->startsWith('SERVICE_URL');
-                });
-
-            }
-            if ($savedService->serviceType()) {
-                $fqdns = generateServiceSpecificFqdns($savedService);
-            } else {
-                $fqdns = collect(data_get($savedService, 'fqdns'))->filter();
-            }
-            $defaultLabels = defaultLabels($this->id, $containerName, type: 'service', subType: $isDatabase ? 'database' : 'application', subId: $savedService->id);
-            $serviceLabels = $labels->merge($defaultLabels);
-            if (! $isDatabase && $fqdns->count() > 0) {
-                if ($fqdns) {
-                    $shouldGenerateLabelsExactly = $this->server->settings->generate_exact_labels;
-                    if ($shouldGenerateLabelsExactly) {
-                        switch ($this->server->proxyType()) {
-                            case ProxyTypes::TRAEFIK->value:
-                                $serviceLabels = $serviceLabels->merge(fqdnLabelsForTraefik(
-                                    uuid: $this->uuid,
-                                    domains: $fqdns,
-                                    is_force_https_enabled: true,
-                                    serviceLabels: $serviceLabels,
-                                    is_gzip_enabled: $savedService->isGzipEnabled(),
-                                    is_stripprefix_enabled: $savedService->isStripprefixEnabled(),
-                                    service_name: $serviceName,
-                                    image: data_get($service, 'image')
-                                ));
-                                break;
-                            case ProxyTypes::CADDY->value:
-                                $serviceLabels = $serviceLabels->merge(fqdnLabelsForCaddy(
-                                    network: $this->destination->network,
-                                    uuid: $this->uuid,
-                                    domains: $fqdns,
-                                    is_force_https_enabled: true,
-                                    serviceLabels: $serviceLabels,
-                                    is_gzip_enabled: $savedService->isGzipEnabled(),
-                                    is_stripprefix_enabled: $savedService->isStripprefixEnabled(),
-                                    service_name: $serviceName,
-                                    image: data_get($service, 'image')
-                                ));
-                                break;
-                        }
-                    } else {
-                        $serviceLabels = $serviceLabels->merge(fqdnLabelsForTraefik(
-                            uuid: $this->uuid,
-                            domains: $fqdns,
-                            is_force_https_enabled: true,
-                            serviceLabels: $serviceLabels,
-                            is_gzip_enabled: $savedService->isGzipEnabled(),
-                            is_stripprefix_enabled: $savedService->isStripprefixEnabled(),
-                            service_name: $serviceName,
-                            image: data_get($service, 'image')
-                        ));
-                        $serviceLabels = $serviceLabels->merge(fqdnLabelsForCaddy(
-                            network: $this->destination->network,
-                            uuid: $this->uuid,
-                            domains: $fqdns,
-                            is_force_https_enabled: true,
-                            serviceLabels: $serviceLabels,
-                            is_gzip_enabled: $savedService->isGzipEnabled(),
-                            is_stripprefix_enabled: $savedService->isStripprefixEnabled(),
-                            service_name: $serviceName,
-                            image: data_get($service, 'image')
-                        ));
-                    }
-                }
-            }
-            $payload = collect($service)->merge([
-                'restart' => $restart->value(),
-                'container_name' => $containerName,
-                'volumes' => $volumesParsed,
-                'networks' => $networks_temp,
-                'labels' => $serviceLabels,
-                'environment' => $environment,
-            ]);
-
-            if ($logging) {
-                $payload['logging'] = $logging;
-            }
-
-            $parsedServices->put($serviceName, $payload);
-        }
-
-        $topLevel->put('services', $parsedServices);
-        $customOrder = ['services', 'volumes', 'networks', 'configs', 'secrets'];
-
-        $topLevel = $topLevel->sortBy(function ($value, $key) use ($customOrder) {
-            return array_search($key, $customOrder);
-        });
-        $this->docker_compose = Yaml::dump(convertToArray($topLevel), 10, 2);
-        data_forget($this, 'environment_variables');
-        data_forget($this, 'environment_variables_preview');
-        $this->save();
-
-        return $topLevel;
-
-    }
-
-=======
->>>>>>> b64a126c
     public function parse(bool $isNew = false): Collection
     {
         if ($this->compose_parsing_version === '3') {
