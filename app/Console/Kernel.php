--- conflicted
+++ resolved
@@ -43,15 +43,9 @@
         } else {
             // Instance Jobs
             $schedule->command('horizon:snapshot')->everyFiveMinutes();
-<<<<<<< HEAD
-            $schedule->command('cleanup:unreachable-servers')->daily();
+            $schedule->command('cleanup:unreachable-servers')->daily()->onOneServer();
             $schedule->job(new PullCoolifyImageJob)->cron($settings->update_check_frequency)->timezone($settings->instance_timezone)->onOneServer();
             $schedule->job(new PullTemplatesFromCDN)->cron($settings->update_check_frequency)->timezone($settings->instance_timezone)->onOneServer();
-=======
-            $schedule->command('cleanup:unreachable-servers')->daily()->onOneServer();
-            $schedule->job(new PullCoolifyImageJob)->cron($settings->update_check_frequency)->onOneServer();
-            $schedule->job(new PullTemplatesFromCDN)->cron($settings->update_check_frequency)->onOneServer();
->>>>>>> 3d73c987
             $schedule->job(new CleanupInstanceStuffsJob)->everyTwoMinutes()->onOneServer();
             $this->schedule_updates($schedule);
 
@@ -72,12 +66,6 @@
         $servers = $this->all_servers->where('settings.is_usable', true)->where('settings.is_reachable', true)->where('ip', '!=', '1.2.3.4');
         foreach ($servers as $server) {
             if ($server->isSentinelEnabled()) {
-<<<<<<< HEAD
-                $schedule->job(new PullSentinelImageJob($server))
-                    ->cron($settings->update_check_frequency)
-                    ->timezone($settings->instance_timezone)
-                    ->onOneServer();
-=======
                 $schedule->job(function () use ($server) {
                     $sentinel_found = instant_remote_process(['docker inspect coolify-sentinel'], $server, false);
                     $sentinel_found = json_decode($sentinel_found, true);
@@ -85,8 +73,7 @@
                     if ($status !== 'running') {
                         PullSentinelImageJob::dispatch($server);
                     }
-                })->cron($settings->update_check_frequency)->onOneServer();
->>>>>>> 3d73c987
+                })->cron($settings->update_check_frequency)->timezone($settings->instance_timezone)->onOneServer();
             }
             $schedule->job(new PullHelperImageJob($server))
                 ->cron($settings->update_check_frequency)
@@ -125,23 +112,12 @@
         }
         foreach ($servers as $server) {
             $schedule->job(new ServerCheckJob($server))->everyMinute()->onOneServer();
-<<<<<<< HEAD
             $serverTimezone = $server->settings->server_timezone;
-            $schedule->job(new DockerCleanupJob($server))
-                ->everyTenMinutes() //will be changed in the second PR
-                ->timezone($serverTimezone)
-                ->onOneServer();
-=======
-            //The lines below need to be added as soon as timzone is merged!!
-            //$serverTimezone = $server->settings->server_timezone;
-            //$schedule->job(new DockerCleanupJob($server))->cron($server->settings->docker_cleanup_frequency)->timezone($serverTimezone)->onOneServer();
             if ($server->settings->force_docker_cleanup) {
-                $schedule->job(new DockerCleanupJob($server))->cron($server->settings->docker_cleanup_frequency)->onOneServer();
+                $schedule->job(new DockerCleanupJob($server))->cron($server->settings->docker_cleanup_frequency)->timezone($serverTimezone)->onOneServer();
             } else {
-                $schedule->job(new DockerCleanupJob($server))->everyTenMinutes()->onOneServer();
+                $schedule->job(new DockerCleanupJob($server))->everyTenMinutes()->timezone($serverTimezone)->onOneServer();
             }
-
->>>>>>> 3d73c987
         }
     }
 
