<?php

namespace App\Traits;

use App\Enums\ApplicationDeploymentStatus;
use App\Helpers\SshMultiplexingHelper;
use App\Models\Server;
use Carbon\Carbon;
use Illuminate\Support\Collection;
use Illuminate\Support\Facades\Process;

trait ExecuteRemoteCommand
{
    use SshRetryable;

    public ?string $save = null;

    public static int $batch_counter = 0;

    public function execute_remote_command(...$commands)
    {
        static::$batch_counter++;
        if ($commands instanceof Collection) {
            $commandsText = $commands;
        } else {
            $commandsText = collect($commands);
        }
        if ($this->server instanceof Server === false) {
            throw new \RuntimeException('Server is not set or is not an instance of Server model');
        }
        $commandsText->each(function ($single_command) {
            $command = data_get($single_command, 'command') ?? $single_command[0] ?? null;
            if ($command === null) {
                throw new \RuntimeException('Command is not set');
            }
            $hidden = data_get($single_command, 'hidden', false);
            $customType = data_get($single_command, 'type');
            $ignore_errors = data_get($single_command, 'ignore_errors', false);
            $append = data_get($single_command, 'append', true);
            $this->save = data_get($single_command, 'save');
            if ($this->server->isNonRoot()) {
                if (str($command)->startsWith('docker exec')) {
                    $command = str($command)->replace('docker exec', 'sudo docker exec');
                } else {
                    $command = parseLineForSudo($command, $this->server);
                }
            }
<<<<<<< HEAD
=======
            $remote_command = SshMultiplexingHelper::generateSshCommand($this->server, $command);
            $process = Process::timeout(config('constants.ssh.command_timeout'))->idleTimeout(3600)->start($remote_command, function (string $type, string $output) use ($command, $hidden, $customType, $append) { 
                $output = str($output)->trim();
                if ($output->startsWith('╔')) {
                    $output = "\n".$output;
                }
>>>>>>> c2d6cd14

            $maxRetries = config('constants.ssh.max_retries');
            $attempt = 0;
            $lastError = null;
            $commandExecuted = false;

            while ($attempt < $maxRetries && ! $commandExecuted) {
                try {
                    $this->executeCommandWithProcess($command, $hidden, $customType, $append, $ignore_errors);
                    $commandExecuted = true;
                } catch (\RuntimeException $e) {
                    $lastError = $e;
                    $errorMessage = $e->getMessage();
                    // Only retry if it's an SSH connection error and we haven't exhausted retries
                    if ($this->isRetryableSshError($errorMessage) && $attempt < $maxRetries - 1) {
                        $attempt++;
                        $delay = $this->calculateRetryDelay($attempt - 1);

                        // Track SSH retry event in Sentry
                        $this->trackSshRetryEvent($attempt, $maxRetries, $delay, $errorMessage, [
                            'server' => $this->server->name ?? $this->server->ip ?? 'unknown',
                            'command' => remove_iip($command),
                            'trait' => 'ExecuteRemoteCommand',
                        ]);

                        // Add log entry for the retry
                        if (isset($this->application_deployment_queue)) {
                            $this->addRetryLogEntry($attempt, $maxRetries, $delay, $errorMessage);
                        }

                        sleep($delay);
                    } else {
                        // Not retryable or max retries reached
                        throw $e;
                    }
                }
            }

            // If we exhausted all retries and still failed
            if (! $commandExecuted && $lastError) {
                throw $lastError;
            }
        });
    }

    /**
     * Execute the actual command with process handling
     */
    private function executeCommandWithProcess($command, $hidden, $customType, $append, $ignore_errors)
    {
        $remote_command = SshMultiplexingHelper::generateSshCommand($this->server, $command);
        $process = Process::timeout(config('constants.ssh.command_timeout'))->idleTimeout(3600)->start($remote_command, function (string $type, string $output) use ($command, $hidden, $customType, $append) {
            $output = str($output)->trim();
            if ($output->startsWith('╔')) {
                $output = "\n".$output;
            }

            // Sanitize output to ensure valid UTF-8 encoding before JSON encoding
            $sanitized_output = sanitize_utf8_text($output);

            $new_log_entry = [
                'command' => remove_iip($command),
                'output' => remove_iip($sanitized_output),
                'type' => $customType ?? $type === 'err' ? 'stderr' : 'stdout',
                'timestamp' => Carbon::now('UTC'),
                'hidden' => $hidden,
                'batch' => static::$batch_counter,
            ];
            if (! $this->application_deployment_queue->logs) {
                $new_log_entry['order'] = 1;
            } else {
                try {
                    $previous_logs = json_decode($this->application_deployment_queue->logs, associative: true, flags: JSON_THROW_ON_ERROR);
                } catch (\JsonException $e) {
                    // If existing logs are corrupted, start fresh
                    $previous_logs = [];
                    $new_log_entry['order'] = 1;
                }
                if (is_array($previous_logs)) {
                    $new_log_entry['order'] = count($previous_logs) + 1;
                } else {
                    $previous_logs = [];
                    $new_log_entry['order'] = 1;
                }
            }
            $previous_logs[] = $new_log_entry;

            try {
                $this->application_deployment_queue->logs = json_encode($previous_logs, flags: JSON_THROW_ON_ERROR);
            } catch (\JsonException $e) {
                // If JSON encoding still fails, use fallback with invalid sequences replacement
                $this->application_deployment_queue->logs = json_encode($previous_logs, flags: JSON_INVALID_UTF8_SUBSTITUTE);
            }

            $this->application_deployment_queue->save();

            if ($this->save) {
                if (data_get($this->saved_outputs, $this->save, null) === null) {
                    data_set($this->saved_outputs, $this->save, str());
                }
                if ($append) {
                    $this->saved_outputs[$this->save] .= str($sanitized_output)->trim();
                    $this->saved_outputs[$this->save] = str($this->saved_outputs[$this->save]);
                } else {
                    $this->saved_outputs[$this->save] = str($sanitized_output)->trim();
                }
            }
        });
        $this->application_deployment_queue->update([
            'current_process_id' => $process->id(),
        ]);

        $process_result = $process->wait();
        if ($process_result->exitCode() !== 0) {
            if (! $ignore_errors) {
                $this->application_deployment_queue->status = ApplicationDeploymentStatus::FAILED->value;
                $this->application_deployment_queue->save();
                throw new \RuntimeException($process_result->errorOutput());
            }
        }
    }

    /**
     * Add a log entry for SSH retry attempts
     */
    private function addRetryLogEntry(int $attempt, int $maxRetries, int $delay, string $errorMessage)
    {
        $retryMessage = "SSH connection failed. Retrying... (Attempt {$attempt}/{$maxRetries}, waiting {$delay}s)\nError: {$errorMessage}";

        $new_log_entry = [
            'output' => remove_iip($retryMessage),
            'type' => 'stdout',
            'timestamp' => Carbon::now('UTC'),
            'hidden' => false,
            'batch' => static::$batch_counter,
        ];

        if (! $this->application_deployment_queue->logs) {
            $new_log_entry['order'] = 1;
            $previous_logs = [];
        } else {
            try {
                $previous_logs = json_decode($this->application_deployment_queue->logs, associative: true, flags: JSON_THROW_ON_ERROR);
            } catch (\JsonException $e) {
                $previous_logs = [];
                $new_log_entry['order'] = 1;
            }
            if (is_array($previous_logs)) {
                $new_log_entry['order'] = count($previous_logs) + 1;
            } else {
                $previous_logs = [];
                $new_log_entry['order'] = 1;
            }
        }

        $previous_logs[] = $new_log_entry;

        try {
            $this->application_deployment_queue->logs = json_encode($previous_logs, flags: JSON_THROW_ON_ERROR);
        } catch (\JsonException $e) {
            $this->application_deployment_queue->logs = json_encode($previous_logs, flags: JSON_INVALID_UTF8_SUBSTITUTE);
        }

        $this->application_deployment_queue->save();
    }
}<|MERGE_RESOLUTION|>--- conflicted
+++ resolved
@@ -45,71 +45,12 @@
                     $command = parseLineForSudo($command, $this->server);
                 }
             }
-<<<<<<< HEAD
-=======
             $remote_command = SshMultiplexingHelper::generateSshCommand($this->server, $command);
             $process = Process::timeout(config('constants.ssh.command_timeout'))->idleTimeout(3600)->start($remote_command, function (string $type, string $output) use ($command, $hidden, $customType, $append) { 
                 $output = str($output)->trim();
                 if ($output->startsWith('╔')) {
                     $output = "\n".$output;
                 }
->>>>>>> c2d6cd14
-
-            $maxRetries = config('constants.ssh.max_retries');
-            $attempt = 0;
-            $lastError = null;
-            $commandExecuted = false;
-
-            while ($attempt < $maxRetries && ! $commandExecuted) {
-                try {
-                    $this->executeCommandWithProcess($command, $hidden, $customType, $append, $ignore_errors);
-                    $commandExecuted = true;
-                } catch (\RuntimeException $e) {
-                    $lastError = $e;
-                    $errorMessage = $e->getMessage();
-                    // Only retry if it's an SSH connection error and we haven't exhausted retries
-                    if ($this->isRetryableSshError($errorMessage) && $attempt < $maxRetries - 1) {
-                        $attempt++;
-                        $delay = $this->calculateRetryDelay($attempt - 1);
-
-                        // Track SSH retry event in Sentry
-                        $this->trackSshRetryEvent($attempt, $maxRetries, $delay, $errorMessage, [
-                            'server' => $this->server->name ?? $this->server->ip ?? 'unknown',
-                            'command' => remove_iip($command),
-                            'trait' => 'ExecuteRemoteCommand',
-                        ]);
-
-                        // Add log entry for the retry
-                        if (isset($this->application_deployment_queue)) {
-                            $this->addRetryLogEntry($attempt, $maxRetries, $delay, $errorMessage);
-                        }
-
-                        sleep($delay);
-                    } else {
-                        // Not retryable or max retries reached
-                        throw $e;
-                    }
-                }
-            }
-
-            // If we exhausted all retries and still failed
-            if (! $commandExecuted && $lastError) {
-                throw $lastError;
-            }
-        });
-    }
-
-    /**
-     * Execute the actual command with process handling
-     */
-    private function executeCommandWithProcess($command, $hidden, $customType, $append, $ignore_errors)
-    {
-        $remote_command = SshMultiplexingHelper::generateSshCommand($this->server, $command);
-        $process = Process::timeout(config('constants.ssh.command_timeout'))->idleTimeout(3600)->start($remote_command, function (string $type, string $output) use ($command, $hidden, $customType, $append) {
-            $output = str($output)->trim();
-            if ($output->startsWith('╔')) {
-                $output = "\n".$output;
-            }
 
             // Sanitize output to ensure valid UTF-8 encoding before JSON encoding
             $sanitized_output = sanitize_utf8_text($output);
