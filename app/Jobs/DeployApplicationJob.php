--- conflicted
+++ resolved
@@ -99,19 +99,12 @@
 
         // Import git repository
         $this->executeNow([
-<<<<<<< HEAD
-            "echo -n 'Importing {$this->application->git_repository}:{$this->application->git_branch} to {$this->workdir}... '",
-            $this->gitImport(),
-            "echo 'Done.'"
-        ]);
-=======
             "echo -n 'Importing {$this->application->git_repository}:{$this->application->git_branch} to {$this->workdir}... '"
         ]);
 
         $this->executeNow([
             ...$this->gitImport(),
         ], 'importing_git_repository');
->>>>>>> dea1164b
 
         $this->executeNow([
             "echo 'Done.'"
@@ -288,16 +281,12 @@
 
     private function executeNow(array|Collection $command, string $propertyName = null, bool $hideFromOutput = false, $setStatus = false)
     {
-<<<<<<< HEAD
         static::$batch_counter++;
-        $commandText = collect($command)->implode("\n");
-=======
         if ($command instanceof Collection) {
             $commandText = $command->implode("\n");
         } else {
             $commandText = collect($command)->implode("\n");
         }
->>>>>>> dea1164b
 
         $this->activity->properties = $this->activity->properties->merge([
             'command' => $commandText,
