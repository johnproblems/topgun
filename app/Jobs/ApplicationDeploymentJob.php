<?php

namespace App\Jobs;

use App\Actions\Docker\GetContainersStatus;
use App\Enums\ApplicationDeploymentStatus;
use App\Enums\ProcessStatus;
use App\Events\ApplicationStatusChanged;
use App\Models\Application;
use App\Models\ApplicationDeploymentQueue;
use App\Models\ApplicationPreview;
use App\Models\EnvironmentVariable;
use App\Models\GithubApp;
use App\Models\GitlabApp;
use App\Models\Server;
use App\Models\StandaloneDocker;
use App\Models\SwarmDocker;
use App\Notifications\Application\DeploymentFailed;
use App\Notifications\Application\DeploymentSuccess;
use App\Traits\ExecuteRemoteCommand;
use Exception;
use Illuminate\Bus\Queueable;
use Illuminate\Contracts\Queue\ShouldBeEncrypted;
use Illuminate\Contracts\Queue\ShouldQueue;
use Illuminate\Foundation\Bus\Dispatchable;
use Illuminate\Queue\InteractsWithQueue;
use Illuminate\Queue\SerializesModels;
use Illuminate\Support\Collection;
use Illuminate\Support\Sleep;
use Illuminate\Support\Str;
use RuntimeException;
use Symfony\Component\Yaml\Yaml;
use Throwable;
use Visus\Cuid2\Cuid2;
use Yosymfony\Toml\Toml;

class ApplicationDeploymentJob implements ShouldBeEncrypted, ShouldQueue
{
    use Dispatchable, ExecuteRemoteCommand, InteractsWithQueue, Queueable, SerializesModels;

    public $timeout = 3600;

    public static int $batch_counter = 0;

    private int $application_deployment_queue_id;

    private bool $newVersionIsHealthy = false;

    private ApplicationDeploymentQueue $application_deployment_queue;

    private Application $application;

    private string $deployment_uuid;

    private int $pull_request_id;

    private string $commit;

    private bool $rollback;

    private bool $force_rebuild;

    private bool $restart_only;

    private ?string $dockerImage = null;

    private ?string $dockerImageTag = null;

    private GithubApp|GitlabApp|string $source = 'other';

    private StandaloneDocker|SwarmDocker $destination;

    // Deploy to Server
    private Server $server;

    // Build Server
    private Server $build_server;

    private bool $use_build_server = false;

    // Save original server between phases
    private Server $original_server;

    private Server $mainServer;

    private bool $is_this_additional_server = false;

    private ?ApplicationPreview $preview = null;

    private ?string $git_type = null;

    private bool $only_this_server = false;

    private string $container_name;

    private ?string $currently_running_container_name = null;

    private string $basedir;

    private string $workdir;

    private ?string $build_pack = null;

    private string $configuration_dir;

    private string $build_image_name;

    private string $production_image_name;

    private bool $is_debug_enabled;

    private $build_args;

    private $env_args;

    private $env_nixpacks_args;

    private $docker_compose;

    private $docker_compose_base64;

    private ?string $env_filename = null;

    private ?string $nixpacks_plan = null;

    private ?string $nixpacks_type = null;

    private string $dockerfile_location = '/Dockerfile';

    private string $docker_compose_location = '/docker-compose.yaml';

    private ?string $docker_compose_custom_start_command = null;

    private ?string $docker_compose_custom_build_command = null;

    private ?string $addHosts = null;

    private ?string $buildTarget = null;

    private Collection $saved_outputs;

    private ?string $full_healthcheck_url = null;

    private string $serverUser = 'root';

    private string $serverUserHomeDir = '/root';

    private string $dockerConfigFileExists = 'NOK';

    private int $customPort = 22;

    private ?string $customRepository = null;

    private ?string $fullRepoUrl = null;

    private ?string $branch = null;

    private ?string $coolify_variables = null;

    private bool $preserveRepository = true;

    public $tries = 1;

    public function __construct(int $application_deployment_queue_id)
    {
        $this->application_deployment_queue = ApplicationDeploymentQueue::find($application_deployment_queue_id);
        $this->application = Application::find($this->application_deployment_queue->application_id);
        $this->build_pack = data_get($this->application, 'build_pack');

        $this->application_deployment_queue_id = $application_deployment_queue_id;
        $this->deployment_uuid = $this->application_deployment_queue->deployment_uuid;
        $this->pull_request_id = $this->application_deployment_queue->pull_request_id;
        $this->commit = $this->application_deployment_queue->commit;
        $this->rollback = $this->application_deployment_queue->rollback;
        $this->force_rebuild = $this->application_deployment_queue->force_rebuild;
        $this->restart_only = $this->application_deployment_queue->restart_only;
        $this->restart_only = $this->restart_only && $this->application->build_pack !== 'dockerimage' && $this->application->build_pack !== 'dockerfile';
        $this->only_this_server = $this->application_deployment_queue->only_this_server;

        $this->git_type = data_get($this->application_deployment_queue, 'git_type');

        $source = data_get($this->application, 'source');
        if ($source) {
            $this->source = $source->getMorphClass()::where('id', $this->application->source->id)->first();
        }
        $this->server = Server::find($this->application_deployment_queue->server_id);
        $this->timeout = $this->server->settings->dynamic_timeout;
        $this->destination = $this->server->destinations()->where('id', $this->application_deployment_queue->destination_id)->first();
        $this->server = $this->mainServer = $this->destination->server;
        $this->serverUser = $this->server->user;
        $this->is_this_additional_server = $this->application->additional_servers()->wherePivot('server_id', $this->server->id)->count() > 0;
        $this->preserveRepository = $this->application->settings->is_preserve_repository_enabled;

        $this->basedir = $this->application->generateBaseDir($this->deployment_uuid);
        $this->workdir = "{$this->basedir}".rtrim($this->application->base_directory, '/');
        $this->configuration_dir = application_configuration_dir()."/{$this->application->uuid}";
        $this->is_debug_enabled = $this->application->settings->is_debug_enabled;

        $this->container_name = generateApplicationContainerName($this->application, $this->pull_request_id);
        if ($this->application->settings->custom_internal_name && ! $this->application->settings->is_consistent_container_name_enabled) {
            $this->container_name = $this->application->settings->custom_internal_name;
        }
        ray('New container name: ', $this->container_name);

        savePrivateKeyToFs($this->server);
        $this->saved_outputs = collect();

        // Set preview fqdn
        if ($this->pull_request_id !== 0) {
            $this->preview = $this->application->generate_preview_fqdn($this->pull_request_id);
            if ($this->application->is_github_based()) {
                ApplicationPullRequestUpdateJob::dispatch(application: $this->application, preview: $this->preview, deployment_uuid: $this->deployment_uuid, status: ProcessStatus::IN_PROGRESS);
            }
            if ($this->application->build_pack === 'dockerfile') {
                if (data_get($this->application, 'dockerfile_location')) {
                    $this->dockerfile_location = $this->application->dockerfile_location;
                }
            }
        }
    }

    public function handle(): void
    {
        $this->application_deployment_queue->update([
            'status' => ApplicationDeploymentStatus::IN_PROGRESS->value,
        ]);
        if (! $this->server->isFunctional()) {
            $this->application_deployment_queue->addLogEntry('Server is not functional.');
            $this->fail('Server is not functional.');

            return;
        }
        try {
            // Generate custom host<->ip mapping
            $allContainers = instant_remote_process(["docker network inspect {$this->destination->network} -f '{{json .Containers}}' "], $this->server);

            if (! is_null($allContainers)) {
                $allContainers = format_docker_command_output_to_json($allContainers);
                $ips = collect([]);
                if (count($allContainers) > 0) {
                    $allContainers = $allContainers[0];
                    $allContainers = collect($allContainers)->sort()->values();
                    foreach ($allContainers as $container) {
                        $containerName = data_get($container, 'Name');
                        if ($containerName === 'coolify-proxy') {
                            continue;
                        }
                        if (preg_match('/-(\d{12})/', $containerName)) {
                            continue;
                        }
                        $containerIp = data_get($container, 'IPv4Address');
                        if ($containerName && $containerIp) {
                            $containerIp = str($containerIp)->before('/');
                            $ips->put($containerName, $containerIp->value());
                        }
                    }
                }
                $this->addHosts = $ips->map(function ($ip, $name) {
                    return "--add-host $name:$ip";
                })->implode(' ');
            }

            if ($this->application->dockerfile_target_build) {
                $this->buildTarget = " --target {$this->application->dockerfile_target_build} ";
            }

            // Check custom port
            ['repository' => $this->customRepository, 'port' => $this->customPort] = $this->application->customRepository();

            if (data_get($this->application, 'settings.is_build_server_enabled')) {
                $teamId = data_get($this->application, 'environment.project.team.id');
                $buildServers = Server::buildServers($teamId)->get();
                if ($buildServers->count() === 0) {
                    $this->application_deployment_queue->addLogEntry('No suitable build server found. Using the deployment server.');
                    $this->build_server = $this->server;
                    $this->original_server = $this->server;
                } else {
                    $this->build_server = $buildServers->random();
                    $this->application_deployment_queue->addLogEntry("Found a suitable build server ({$this->build_server->name}).");
                    $this->original_server = $this->server;
                    $this->use_build_server = true;
                }
            } else {
                // Set build server & original_server to the same as deployment server
                $this->build_server = $this->server;
                $this->original_server = $this->server;
            }
            $this->decide_what_to_do();
        } catch (Exception $e) {
            if ($this->pull_request_id !== 0 && $this->application->is_github_based()) {
                ApplicationPullRequestUpdateJob::dispatch(application: $this->application, preview: $this->preview, deployment_uuid: $this->deployment_uuid, status: ProcessStatus::ERROR);
            }
            ray($e);
            $this->fail($e);
            throw $e;
        } finally {
            if ($this->use_build_server) {
                $this->server = $this->build_server;
            } else {
                $this->write_deployment_configurations();
            }
            $this->execute_remote_command(
                [
                    "docker rm -f {$this->deployment_uuid} >/dev/null 2>&1",
                    'hidden' => true,
                    'ignore_errors' => true,
                ]
            );

            ApplicationStatusChanged::dispatch(data_get($this->application, 'environment.project.team.id'));
        }
    }

    private function decide_what_to_do()
    {
        if ($this->restart_only) {
            $this->just_restart();

            return;
        } elseif ($this->pull_request_id !== 0) {
            $this->deploy_pull_request();
        } elseif ($this->application->dockerfile) {
            $this->deploy_simple_dockerfile();
        } elseif ($this->application->build_pack === 'dockercompose') {
            $this->deploy_docker_compose_buildpack();
        } elseif ($this->application->build_pack === 'dockerimage') {
            $this->deploy_dockerimage_buildpack();
        } elseif ($this->application->build_pack === 'dockerfile') {
            $this->deploy_dockerfile_buildpack();
        } elseif ($this->application->build_pack === 'static') {
            $this->deploy_static_buildpack();
        } else {
            $this->deploy_nixpacks_buildpack();
        }
        $this->post_deployment();
    }

    private function post_deployment()
    {
        if ($this->server->isProxyShouldRun()) {
            GetContainersStatus::dispatch($this->server)->onQueue('high');
            // dispatch(new ContainerStatusJob($this->server));
        }
        $this->next(ApplicationDeploymentStatus::FINISHED->value);
        if ($this->pull_request_id !== 0) {
            if ($this->application->is_github_based()) {
                ApplicationPullRequestUpdateJob::dispatch(application: $this->application, preview: $this->preview, deployment_uuid: $this->deployment_uuid, status: ProcessStatus::FINISHED);
            }
        }
        $this->run_post_deployment_command();
        $this->application->isConfigurationChanged(true);
    }

    private function deploy_simple_dockerfile()
    {
        if ($this->use_build_server) {
            $this->server = $this->build_server;
        }
        $dockerfile_base64 = base64_encode($this->application->dockerfile);
        $this->application_deployment_queue->addLogEntry("Starting deployment of {$this->application->name} to {$this->server->name}.");
        $this->prepare_builder_image();
        $this->execute_remote_command(
            [
                executeInDocker($this->deployment_uuid, "echo '$dockerfile_base64' | base64 -d | tee {$this->workdir}{$this->dockerfile_location} > /dev/null"),
            ],
        );
        $this->generate_image_names();
        $this->generate_compose_file();
        $this->generate_build_env_variables();
        $this->add_build_env_variables_to_dockerfile();
        $this->build_image();
        $this->push_to_docker_registry();
        $this->rolling_update();
    }

    private function deploy_dockerimage_buildpack()
    {
        $this->dockerImage = $this->application->docker_registry_image_name;
        if (str($this->application->docker_registry_image_tag)->isEmpty()) {
            $this->dockerImageTag = 'latest';
        } else {
            $this->dockerImageTag = $this->application->docker_registry_image_tag;
        }
        ray("echo 'Starting deployment of {$this->dockerImage}:{$this->dockerImageTag} to {$this->server->name}.'");
        $this->application_deployment_queue->addLogEntry("Starting deployment of {$this->dockerImage}:{$this->dockerImageTag} to {$this->server->name}.");
        $this->generate_image_names();
        $this->prepare_builder_image();
        $this->generate_compose_file();
        $this->rolling_update();
    }

    private function deploy_docker_compose_buildpack()
    {
        if (data_get($this->application, 'docker_compose_location')) {
            $this->docker_compose_location = $this->application->docker_compose_location;
        }
        if (data_get($this->application, 'docker_compose_custom_start_command')) {
            $this->docker_compose_custom_start_command = $this->application->docker_compose_custom_start_command;
            if (! str($this->docker_compose_custom_start_command)->contains('--project-directory')) {
                $this->docker_compose_custom_start_command = str($this->docker_compose_custom_start_command)->replaceFirst('compose', 'compose --project-directory '.$this->workdir)->value();
            }
        }
        if (data_get($this->application, 'docker_compose_custom_build_command')) {
            $this->docker_compose_custom_build_command = $this->application->docker_compose_custom_build_command;
            if (! str($this->docker_compose_custom_build_command)->contains('--project-directory')) {
                $this->docker_compose_custom_build_command = str($this->docker_compose_custom_build_command)->replaceFirst('compose', 'compose --project-directory '.$this->workdir)->value();
            }
        }
        if ($this->pull_request_id === 0) {
            $this->application_deployment_queue->addLogEntry("Starting deployment of {$this->application->name} to {$this->server->name}.");
        } else {
            $this->application_deployment_queue->addLogEntry("Starting pull request (#{$this->pull_request_id}) deployment of {$this->customRepository}:{$this->application->git_branch} to {$this->server->name}.");
        }
        $this->prepare_builder_image();
        $this->check_git_if_build_needed();
        $this->clone_repository();
        $this->generate_image_names();
        $this->cleanup_git();
        $this->application->loadComposeFile(isInit: false);
        if ($this->application->settings->is_raw_compose_deployment_enabled) {
            $this->application->parseRawCompose();
            $yaml = $composeFile = $this->application->docker_compose_raw;
            $this->save_environment_variables();
        } else {
            $composeFile = $this->application->parseCompose(pull_request_id: $this->pull_request_id, preview_id: data_get($this, 'preview.id'));
            $this->save_environment_variables();
            if (! is_null($this->env_filename)) {
                $services = collect($composeFile['services']);
                $services = $services->map(function ($service, $name) {
                    $service['env_file'] = [$this->env_filename];

                    return $service;
                });
                $composeFile['services'] = $services->toArray();
            }
            if (is_null($composeFile)) {
                $this->application_deployment_queue->addLogEntry('Failed to parse docker-compose file.');
                $this->fail('Failed to parse docker-compose file.');

                return;
            }
            $yaml = Yaml::dump($composeFile->toArray(), 10);
        }
        $this->docker_compose_base64 = base64_encode($yaml);
        $this->execute_remote_command([
            executeInDocker($this->deployment_uuid, "echo '{$this->docker_compose_base64}' | base64 -d | tee {$this->workdir}{$this->docker_compose_location} > /dev/null"), 'hidden' => true,
        ]);
        // Build new container to limit downtime.
        $this->application_deployment_queue->addLogEntry('Pulling & building required images.');

        if ($this->docker_compose_custom_build_command) {
            $this->execute_remote_command(
                [executeInDocker($this->deployment_uuid, "cd {$this->basedir} && {$this->docker_compose_custom_build_command}"), 'hidden' => true],
            );
        } else {
            $command = "{$this->coolify_variables} docker compose";
            if ($this->env_filename) {
                $command .= " --env-file {$this->workdir}/{$this->env_filename}";
            }
            $command .= " --project-name {$this->application->uuid} --project-directory {$this->workdir} -f {$this->workdir}{$this->docker_compose_location} build --pull";
            $this->execute_remote_command(
                [executeInDocker($this->deployment_uuid, $command), 'hidden' => true],
            );
        }

        $this->stop_running_container(force: true);
        $this->application_deployment_queue->addLogEntry('Starting new application.');
        $networkId = $this->application->uuid;
        if ($this->pull_request_id !== 0) {
            $networkId = "{$this->application->uuid}-{$this->pull_request_id}";
        }
        if ($this->server->isSwarm()) {
            // TODO
        } else {
            $this->execute_remote_command([
                "docker network inspect '{$networkId}' >/dev/null 2>&1 || docker network create --attachable '{$networkId}' >/dev/null || true", 'hidden' => true, 'ignore_errors' => true,
            ], [
                "docker network connect {$networkId} coolify-proxy || true", 'hidden' => true, 'ignore_errors' => true,
            ]);
        }

        // Start compose file
        if ($this->application->settings->is_raw_compose_deployment_enabled) {
            if ($this->docker_compose_custom_start_command) {
                $this->write_deployment_configurations();
                $this->execute_remote_command(
                    [executeInDocker($this->deployment_uuid, "cd {$this->workdir} && {$this->docker_compose_custom_start_command}"), 'hidden' => true],
                );
            } else {
                $this->write_deployment_configurations();
                $server_workdir = $this->application->workdir();
                $this->docker_compose_location = '/docker-compose.yaml';

                $command = "{$this->coolify_variables} docker compose";
                if ($this->env_filename) {
                    $command .= " --env-file {$server_workdir}/{$this->env_filename}";
                }
                $command .= " --project-directory {$server_workdir} -f {$server_workdir}{$this->docker_compose_location} up -d";
                $this->execute_remote_command(
                    ['command' => $command, 'hidden' => true],
                );
            }
        } else {
            if ($this->docker_compose_custom_start_command) {
                $this->write_deployment_configurations();
                $this->execute_remote_command(
                    [executeInDocker($this->deployment_uuid, "cd {$this->basedir} && {$this->docker_compose_custom_start_command}"), 'hidden' => true],
                );
            } else {
                $command = "{$this->coolify_variables} docker compose";
                if ($this->env_filename) {
                    $command .= " --env-file {$this->workdir}/{$this->env_filename}";
                }
                $command .= " --project-name {$this->application->uuid} --project-directory {$this->workdir} -f {$this->workdir}{$this->docker_compose_location} up -d";

                $this->write_deployment_configurations();
                $this->execute_remote_command(
                    [executeInDocker($this->deployment_uuid, $command), 'hidden' => true],
                );
            }
        }

        $this->application_deployment_queue->addLogEntry('New container started.');
    }

    private function deploy_dockerfile_buildpack()
    {
        $this->application_deployment_queue->addLogEntry("Starting deployment of {$this->customRepository}:{$this->application->git_branch} to {$this->server->name}.");
        if ($this->use_build_server) {
            $this->server = $this->build_server;
        }
        if (data_get($this->application, 'dockerfile_location')) {
            $this->dockerfile_location = $this->application->dockerfile_location;
        }
        $this->prepare_builder_image();
        $this->check_git_if_build_needed();
        $this->generate_image_names();
        $this->clone_repository();
        if (! $this->force_rebuild) {
            $this->check_image_locally_or_remotely();
            if ($this->should_skip_build()) {
                return;
            }
        }
        $this->cleanup_git();
        $this->generate_compose_file();
        $this->generate_build_env_variables();
        $this->add_build_env_variables_to_dockerfile();
        $this->build_image();
        $this->push_to_docker_registry();
        $this->rolling_update();
    }

    private function deploy_nixpacks_buildpack()
    {
        if ($this->use_build_server) {
            $this->server = $this->build_server;
        }
        $this->application_deployment_queue->addLogEntry("Starting deployment of {$this->customRepository}:{$this->application->git_branch} to {$this->server->name}.");
        $this->prepare_builder_image();
        $this->check_git_if_build_needed();
        $this->generate_image_names();
        if (! $this->force_rebuild) {
            $this->check_image_locally_or_remotely();
            if ($this->should_skip_build()) {
                return;
            }
        }
        $this->clone_repository();
        $this->cleanup_git();
        $this->generate_nixpacks_confs();
        $this->generate_compose_file();
        $this->generate_build_env_variables();
        $this->build_image();
        $this->push_to_docker_registry();
        $this->rolling_update();
    }

    private function deploy_static_buildpack()
    {
        if ($this->use_build_server) {
            $this->server = $this->build_server;
        }
        $this->application_deployment_queue->addLogEntry("Starting deployment of {$this->customRepository}:{$this->application->git_branch} to {$this->server->name}.");
        $this->prepare_builder_image();
        $this->check_git_if_build_needed();
        $this->generate_image_names();
        if (! $this->force_rebuild) {
            $this->check_image_locally_or_remotely();
            if ($this->should_skip_build()) {
                return;
            }
        }
        $this->clone_repository();
        $this->cleanup_git();
        $this->generate_compose_file();
        $this->build_image();
        $this->push_to_docker_registry();
        $this->rolling_update();
    }

    private function write_deployment_configurations()
    {
        if ($this->preserveRepository) {
            if ($this->use_build_server) {
                $this->server = $this->original_server;
            }
            if (str($this->configuration_dir)->isNotEmpty()) {
                $this->execute_remote_command(
                    [
                        "mkdir -p $this->configuration_dir",
                    ],
                    // removing this now as we are using docker cp
                    // [
                    //     "rm -rf $this->configuration_dir/{*,.*}",
                    // ],
                    [
                        "docker cp {$this->deployment_uuid}:{$this->workdir}/. {$this->configuration_dir}",
                    ],
                );
            }
            if ($this->use_build_server) {
                $this->server = $this->build_server;
            }
        }
        if (isset($this->docker_compose_base64)) {
            if ($this->use_build_server) {
                $this->server = $this->original_server;
            }
            $readme = generate_readme_file($this->application->name, $this->application_deployment_queue->updated_at);

            $mainDir = $this->configuration_dir;
            if ($this->application->settings->is_raw_compose_deployment_enabled) {
                $mainDir = $this->application->workdir();
            }
            if ($this->pull_request_id === 0) {
                $composeFileName = "$mainDir/docker-compose.yaml";
            } else {
                $composeFileName = "$mainDir/docker-compose-pr-{$this->pull_request_id}.yaml";
                $this->docker_compose_location = "/docker-compose-pr-{$this->pull_request_id}.yaml";
            }
            $this->execute_remote_command(
                [
                    "mkdir -p $mainDir",
                ],
                [
                    "echo '{$this->docker_compose_base64}' | base64 -d | tee $composeFileName > /dev/null",
                ],
                [
                    "echo '{$readme}' > $mainDir/README.md",
                ]
            );
            if ($this->use_build_server) {
                $this->server = $this->build_server;
            }
        }
    }

    private function push_to_docker_registry()
    {
        $forceFail = true;
        if (str($this->application->docker_registry_image_name)->isEmpty()) {
            ray('empty docker_registry_image_name');

            return;
        }
        if ($this->restart_only) {
            ray('restart_only');

            return;
        }
        if ($this->application->build_pack === 'dockerimage') {
            ray('dockerimage');

            return;
        }
        if ($this->use_build_server) {
            ray('use_build_server');
            $forceFail = true;
        }
        if ($this->server->isSwarm() && $this->build_pack !== 'dockerimage') {
            ray('isSwarm');
            $forceFail = true;
        }
        if ($this->application->additional_servers->count() > 0) {
            ray('additional_servers');
            $forceFail = true;
        }
        if ($this->is_this_additional_server) {
            ray('this is an additional_servers, no pushy pushy');

            return;
        }
        ray('push_to_docker_registry noww: '.$this->production_image_name);
        try {
            instant_remote_process(["docker images --format '{{json .}}' {$this->production_image_name}"], $this->server);
            $this->application_deployment_queue->addLogEntry('----------------------------------------');
            $this->application_deployment_queue->addLogEntry("Pushing image to docker registry ({$this->production_image_name}).");
            $this->execute_remote_command(
                [
                    executeInDocker($this->deployment_uuid, "docker push {$this->production_image_name}"), 'hidden' => true,
                ],
            );
            if ($this->application->docker_registry_image_tag) {
                // Tag image with docker_registry_image_tag
                $this->application_deployment_queue->addLogEntry("Tagging and pushing image with {$this->application->docker_registry_image_tag} tag.");
                $this->execute_remote_command(
                    [
                        executeInDocker($this->deployment_uuid, "docker tag {$this->production_image_name} {$this->application->docker_registry_image_name}:{$this->application->docker_registry_image_tag}"), 'ignore_errors' => true, 'hidden' => true,
                    ],
                    [
                        executeInDocker($this->deployment_uuid, "docker push {$this->application->docker_registry_image_name}:{$this->application->docker_registry_image_tag}"), 'ignore_errors' => true, 'hidden' => true,
                    ],
                );
            }
        } catch (Exception $e) {
            $this->application_deployment_queue->addLogEntry('Failed to push image to docker registry. Please check debug logs for more information.');
            if ($forceFail) {
                throw new RuntimeException($e->getMessage(), 69420);
            }
            ray($e);
        }
    }

    private function generate_image_names()
    {
        if ($this->application->dockerfile) {
            if ($this->application->docker_registry_image_name) {
                $this->build_image_name = "{$this->application->docker_registry_image_name}:build";
                $this->production_image_name = "{$this->application->docker_registry_image_name}:latest";
            } else {
                $this->build_image_name = "{$this->application->uuid}:build";
                $this->production_image_name = "{$this->application->uuid}:latest";
            }
        } elseif ($this->application->build_pack === 'dockerimage') {
            $this->production_image_name = "{$this->dockerImage}:{$this->dockerImageTag}";
        } elseif ($this->pull_request_id !== 0) {
            if ($this->application->docker_registry_image_name) {
                $this->build_image_name = "{$this->application->docker_registry_image_name}:pr-{$this->pull_request_id}-build";
                $this->production_image_name = "{$this->application->docker_registry_image_name}:pr-{$this->pull_request_id}";
            } else {
                $this->build_image_name = "{$this->application->uuid}:pr-{$this->pull_request_id}-build";
                $this->production_image_name = "{$this->application->uuid}:pr-{$this->pull_request_id}";
            }
        } else {
            $this->dockerImageTag = str($this->commit)->substr(0, 128);
            // if ($this->application->docker_registry_image_tag) {
            //     $this->dockerImageTag = $this->application->docker_registry_image_tag;
            // }
            if ($this->application->docker_registry_image_name) {
                $this->build_image_name = "{$this->application->docker_registry_image_name}:{$this->dockerImageTag}-build";
                $this->production_image_name = "{$this->application->docker_registry_image_name}:{$this->dockerImageTag}";
            } else {
                $this->build_image_name = "{$this->application->uuid}:{$this->dockerImageTag}-build";
                $this->production_image_name = "{$this->application->uuid}:{$this->dockerImageTag}";
            }
        }
    }

    private function just_restart()
    {
        $this->application_deployment_queue->addLogEntry("Restarting {$this->customRepository}:{$this->application->git_branch} on {$this->server->name}.");
        $this->prepare_builder_image();
        $this->check_git_if_build_needed();
        $this->generate_image_names();
        $this->check_image_locally_or_remotely();
        $this->should_skip_build();
        $this->next(ApplicationDeploymentStatus::FINISHED->value);
    }

    private function should_skip_build()
    {
        if (str($this->saved_outputs->get('local_image_found'))->isNotEmpty()) {
            if ($this->is_this_additional_server) {
                $this->application_deployment_queue->addLogEntry("Image found ({$this->production_image_name}) with the same Git Commit SHA. Build step skipped.");
                $this->generate_compose_file();
                $this->push_to_docker_registry();
                $this->rolling_update();
                if ($this->restart_only) {
                    $this->post_deployment();
                }

                return true;
            }
            if (! $this->application->isConfigurationChanged()) {
                $this->application_deployment_queue->addLogEntry("No configuration changed & image found ({$this->production_image_name}) with the same Git Commit SHA. Build step skipped.");
                $this->generate_compose_file();
                $this->push_to_docker_registry();
                $this->rolling_update();

                return true;
            } else {
                $this->application_deployment_queue->addLogEntry('Configuration changed. Rebuilding image.');
            }
        } else {
            $this->application_deployment_queue->addLogEntry("Image not found ({$this->production_image_name}). Building new image.");
        }
        if ($this->restart_only) {
            $this->restart_only = false;
            $this->decide_what_to_do();
        }

        return false;
    }

    private function check_image_locally_or_remotely()
    {
        $this->execute_remote_command([
            "docker images -q {$this->production_image_name} 2>/dev/null", 'hidden' => true, 'save' => 'local_image_found',
        ]);
        if (str($this->saved_outputs->get('local_image_found'))->isEmpty() && $this->application->docker_registry_image_name) {
            $this->execute_remote_command([
                "docker pull {$this->production_image_name} 2>/dev/null", 'ignore_errors' => true, 'hidden' => true,
            ]);
            $this->execute_remote_command([
                "docker images -q {$this->production_image_name} 2>/dev/null", 'hidden' => true, 'save' => 'local_image_found',
            ]);
        }
    }

    private function save_environment_variables()
    {
        $envs = collect([]);
        $local_branch = $this->branch;
        if ($this->pull_request_id !== 0) {
            $local_branch = "pull/{$this->pull_request_id}/head";
        }
        $sort = $this->application->settings->is_env_sorting_enabled;
        if ($sort) {
            $sorted_environment_variables = $this->application->environment_variables->sortBy('key');
            $sorted_environment_variables_preview = $this->application->environment_variables_preview->sortBy('key');
        } else {
            $sorted_environment_variables = $this->application->environment_variables->sortBy('id');
            $sorted_environment_variables_preview = $this->application->environment_variables_preview->sortBy('id');
        }
        $ports = $this->application->main_port();
        if ($this->pull_request_id !== 0) {
            $this->env_filename = ".env-pr-$this->pull_request_id";
            // Add SOURCE_COMMIT if not exists
            if ($this->application->environment_variables_preview->where('key', 'SOURCE_COMMIT')->isEmpty()) {
                if (! is_null($this->commit)) {
                    $envs->push("SOURCE_COMMIT={$this->commit}");
                } else {
                    $envs->push('SOURCE_COMMIT=unknown');
                }
            }
            if ($this->application->environment_variables_preview->where('key', 'COOLIFY_FQDN')->isEmpty()) {
                $envs->push("COOLIFY_FQDN={$this->preview->fqdn}");
            }
            if ($this->application->environment_variables_preview->where('key', 'COOLIFY_URL')->isEmpty()) {
                $url = str($this->preview->fqdn)->replace('http://', '')->replace('https://', '');
                $envs->push("COOLIFY_URL={$url}");
            }
            if ($this->application->environment_variables_preview->where('key', 'COOLIFY_BRANCH')->isEmpty()) {
                $envs->push("COOLIFY_BRANCH={$local_branch}");
            }
            if ($this->application->environment_variables_preview->where('key', 'COOLIFY_CONTAINER_NAME')->isEmpty()) {
                $envs->push("COOLIFY_CONTAINER_NAME={$this->container_name}");
            }
            foreach ($sorted_environment_variables_preview as $env) {
                $real_value = $env->real_value;
                if ($env->version === '4.0.0-beta.239') {
                    $real_value = $env->real_value;
                } else {
                    if ($env->is_literal || $env->is_multiline) {
                        $real_value = '\''.$real_value.'\'';
                    } else {
                        $real_value = escapeEnvVariables($env->real_value);
                    }
                }
                $envs->push($env->key.'='.$real_value);
            }
            // Add PORT if not exists, use the first port as default
            if ($this->build_pack !== 'dockercompose') {
                if ($this->application->environment_variables_preview->where('key', 'PORT')->isEmpty()) {
                    $envs->push("PORT={$ports[0]}");
                }
            }
            // Add HOST if not exists
            if ($this->application->environment_variables_preview->where('key', 'HOST')->isEmpty()) {
                $envs->push('HOST=0.0.0.0');
            }
        } else {
            $this->env_filename = '.env';
            // Add SOURCE_COMMIT if not exists
            if ($this->application->environment_variables->where('key', 'SOURCE_COMMIT')->isEmpty()) {
                if (! is_null($this->commit)) {
                    $envs->push("SOURCE_COMMIT={$this->commit}");
                } else {
                    $envs->push('SOURCE_COMMIT=unknown');
                }
            }
            if ($this->application->environment_variables->where('key', 'COOLIFY_FQDN')->isEmpty()) {
                $envs->push("COOLIFY_FQDN={$this->application->fqdn}");
            }
            if ($this->application->environment_variables->where('key', 'COOLIFY_URL')->isEmpty()) {
                $url = str($this->application->fqdn)->replace('http://', '')->replace('https://', '');
                $envs->push("COOLIFY_URL={$url}");
            }
            if ($this->application->environment_variables->where('key', 'COOLIFY_BRANCH')->isEmpty()) {
                $envs->push("COOLIFY_BRANCH={$local_branch}");
            }
            if ($this->application->environment_variables->where('key', 'COOLIFY_CONTAINER_NAME')->isEmpty()) {
                $envs->push("COOLIFY_CONTAINER_NAME={$this->container_name}");
            }
            foreach ($sorted_environment_variables as $env) {
                $real_value = $env->real_value;
                if ($env->version === '4.0.0-beta.239') {
                    $real_value = $env->real_value;
                } else {
                    if ($env->is_literal || $env->is_multiline) {
                        $real_value = '\''.$real_value.'\'';
                    } else {
                        $real_value = escapeEnvVariables($env->real_value);
                    }
                }
                $envs->push($env->key.'='.$real_value);
            }
            // Add PORT if not exists, use the first port as default
            if ($this->build_pack !== 'dockercompose') {
                if ($this->application->environment_variables->where('key', 'PORT')->isEmpty()) {
                    $envs->push("PORT={$ports[0]}");
                }
            }
            // Add HOST if not exists
            if ($this->application->environment_variables->where('key', 'HOST')->isEmpty()) {
                $envs->push('HOST=0.0.0.0');
            }
        }
        if ($envs->isEmpty()) {
            $this->env_filename = null;
            if ($this->use_build_server) {
                $this->server = $this->original_server;
                $this->execute_remote_command(
                    [
                        'command' => "rm -f $this->configuration_dir/{$this->env_filename}",
                        'hidden' => true,
                        'ignore_errors' => true,
                    ]
                );
                $this->server = $this->build_server;
                $this->execute_remote_command(
                    [
                        'command' => "rm -f $this->configuration_dir/{$this->env_filename}",
                        'hidden' => true,
                        'ignore_errors' => true,
                    ]
                );
            } else {
                $this->execute_remote_command(
                    [
                        'command' => "rm -f $this->configuration_dir/{$this->env_filename}",
                        'hidden' => true,
                        'ignore_errors' => true,
                    ]
                );
            }
        } else {
            $envs_base64 = base64_encode($envs->implode("\n"));
            $this->execute_remote_command(
                [
                    executeInDocker($this->deployment_uuid, "echo '$envs_base64' | base64 -d | tee $this->workdir/{$this->env_filename} > /dev/null"),
                ],

            );
            if ($this->use_build_server) {
                $this->server = $this->original_server;
                $this->execute_remote_command(
                    [
                        "echo '$envs_base64' | base64 -d | tee $this->configuration_dir/{$this->env_filename} > /dev/null",
                    ]
                );
                $this->server = $this->build_server;
            } else {
                $this->execute_remote_command(
                    [
                        "echo '$envs_base64' | base64 -d | tee $this->configuration_dir/{$this->env_filename} > /dev/null",
                    ]
                );
            }
        }
    }

    private function laravel_finetunes()
    {
        if ($this->pull_request_id === 0) {
            $nixpacks_php_fallback_path = $this->application->environment_variables->where('key', 'NIXPACKS_PHP_FALLBACK_PATH')->first();
            $nixpacks_php_root_dir = $this->application->environment_variables->where('key', 'NIXPACKS_PHP_ROOT_DIR')->first();
        } else {
            $nixpacks_php_fallback_path = $this->application->environment_variables_preview->where('key', 'NIXPACKS_PHP_FALLBACK_PATH')->first();
            $nixpacks_php_root_dir = $this->application->environment_variables_preview->where('key', 'NIXPACKS_PHP_ROOT_DIR')->first();
        }
        if (! $nixpacks_php_fallback_path) {
            $nixpacks_php_fallback_path = new EnvironmentVariable;
            $nixpacks_php_fallback_path->key = 'NIXPACKS_PHP_FALLBACK_PATH';
            $nixpacks_php_fallback_path->value = '/index.php';
            $nixpacks_php_fallback_path->is_build_time = false;
            $nixpacks_php_fallback_path->application_id = $this->application->id;
            $nixpacks_php_fallback_path->save();
        }
        if (! $nixpacks_php_root_dir) {
            $nixpacks_php_root_dir = new EnvironmentVariable;
            $nixpacks_php_root_dir->key = 'NIXPACKS_PHP_ROOT_DIR';
            $nixpacks_php_root_dir->value = '/app/public';
            $nixpacks_php_root_dir->is_build_time = false;
            $nixpacks_php_root_dir->application_id = $this->application->id;
            $nixpacks_php_root_dir->save();
        }

        return [$nixpacks_php_fallback_path, $nixpacks_php_root_dir];
    }

    private function rolling_update()
    {
        if ($this->server->isSwarm()) {
            $this->application_deployment_queue->addLogEntry('Rolling update started.');
            $this->execute_remote_command(
                [
                    executeInDocker($this->deployment_uuid, "docker stack deploy --with-registry-auth -c {$this->workdir}{$this->docker_compose_location} {$this->application->uuid}"),
                ],
            );
            $this->application_deployment_queue->addLogEntry('Rolling update completed.');
        } else {
            if ($this->use_build_server) {
                $this->write_deployment_configurations();
                $this->server = $this->original_server;
            }
            if (count($this->application->ports_mappings_array) > 0 || (bool) $this->application->settings->is_consistent_container_name_enabled || str($this->application->settings->custom_internal_name)->isNotEmpty() || $this->pull_request_id !== 0 || str($this->application->custom_docker_run_options)->contains('--ip') || str($this->application->custom_docker_run_options)->contains('--ip6')) {
                $this->application_deployment_queue->addLogEntry('----------------------------------------');
                if (count($this->application->ports_mappings_array) > 0) {
                    $this->application_deployment_queue->addLogEntry('Application has ports mapped to the host system, rolling update is not supported.');
                }
                if ((bool) $this->application->settings->is_consistent_container_name_enabled) {
                    $this->application_deployment_queue->addLogEntry('Consistent container name feature enabled, rolling update is not supported.');
                }
                if (str($this->application->settings->custom_internal_name)->isNotEmpty()) {
                    $this->application_deployment_queue->addLogEntry('Custom internal name is set, rolling update is not supported.');
                }
                if ($this->pull_request_id !== 0) {
                    $this->application->settings->is_consistent_container_name_enabled = true;
                    $this->application_deployment_queue->addLogEntry('Pull request deployment, rolling update is not supported.');
                }
                if (str($this->application->custom_docker_run_options)->contains('--ip') || str($this->application->custom_docker_run_options)->contains('--ip6')) {
                    $this->application_deployment_queue->addLogEntry('Custom IP address is set, rolling update is not supported.');
                }
                $this->stop_running_container(force: true);
                $this->start_by_compose_file();
            } else {
                $this->application_deployment_queue->addLogEntry('----------------------------------------');
                $this->application_deployment_queue->addLogEntry('Rolling update started.');
                $this->start_by_compose_file();
                $this->health_check();
                $this->stop_running_container();
                $this->application_deployment_queue->addLogEntry('Rolling update completed.');
            }
        }
    }

    private function health_check()
    {
        if ($this->server->isSwarm()) {
            // Implement healthcheck for swarm
        } else {
            if ($this->application->isHealthcheckDisabled() && $this->application->custom_healthcheck_found === false) {
                $this->newVersionIsHealthy = true;

                return;
            }
            if ($this->application->custom_healthcheck_found) {
                $this->application_deployment_queue->addLogEntry('Custom healthcheck found, skipping default healthcheck.');
            }
            // ray('New container name: ', $this->container_name);
            if ($this->container_name) {
                $counter = 1;
                $this->application_deployment_queue->addLogEntry('Waiting for healthcheck to pass on the new container.');
                if ($this->full_healthcheck_url) {
                    $this->application_deployment_queue->addLogEntry("Healthcheck URL (inside the container): {$this->full_healthcheck_url}");
                }
                $this->application_deployment_queue->addLogEntry("Waiting for the start period ({$this->application->health_check_start_period} seconds) before starting healthcheck.");
                $sleeptime = 0;
                while ($sleeptime < $this->application->health_check_start_period) {
                    Sleep::for(1)->seconds();
                    $sleeptime++;
                }
                while ($counter <= $this->application->health_check_retries) {
                    $this->execute_remote_command(
                        [
                            "docker inspect --format='{{json .State.Health.Status}}' {$this->container_name}",
                            'hidden' => true,
                            'save' => 'health_check',
                            'append' => false,
                        ],
                        [
                            "docker inspect --format='{{json .State.Health.Log}}' {$this->container_name}",
                            'hidden' => true,
                            'save' => 'health_check_logs',
                            'append' => false,
                        ],
                    );
                    $this->application_deployment_queue->addLogEntry("Attempt {$counter} of {$this->application->health_check_retries} | Healthcheck status: {$this->saved_outputs->get('health_check')}");
                    $health_check_logs = data_get(collect(json_decode($this->saved_outputs->get('health_check_logs')))->last(), 'Output', '(no logs)');
                    if (empty($health_check_logs)) {
                        $health_check_logs = '(no logs)';
                    }
                    $health_check_return_code = data_get(collect(json_decode($this->saved_outputs->get('health_check_logs')))->last(), 'ExitCode', '(no return code)');
                    if ($health_check_logs !== '(no logs)' || $health_check_return_code !== '(no return code)') {
                        $this->application_deployment_queue->addLogEntry("Healthcheck logs: {$health_check_logs} | Return code: {$health_check_return_code}");
                    }

                    if (str($this->saved_outputs->get('health_check'))->replace('"', '')->value() === 'healthy') {
                        $this->newVersionIsHealthy = true;
                        $this->application->update(['status' => 'running']);
                        $this->application_deployment_queue->addLogEntry('New container is healthy.');
                        break;
                    }
                    if (str($this->saved_outputs->get('health_check'))->replace('"', '')->value() === 'unhealthy') {
                        $this->newVersionIsHealthy = false;
                        $this->query_logs();
                        break;
                    }
                    $counter++;
                    $sleeptime = 0;
                    while ($sleeptime < $this->application->health_check_interval) {
                        Sleep::for(1)->seconds();
                        $sleeptime++;
                    }
                }
                if (str($this->saved_outputs->get('health_check'))->replace('"', '')->value() === 'starting') {
                    $this->query_logs();
                }
            }
        }
    }

    private function query_logs()
    {
        $this->application_deployment_queue->addLogEntry('----------------------------------------');
        $this->application_deployment_queue->addLogEntry('Container logs:');
        $this->execute_remote_command(
            [
                'command' => "docker logs -n 100 {$this->container_name}",
                'type' => 'stderr',
                'ignore_errors' => true,
            ],
        );
        $this->application_deployment_queue->addLogEntry('----------------------------------------');
    }

    private function deploy_pull_request()
    {
        if ($this->application->build_pack === 'dockercompose') {
            $this->deploy_docker_compose_buildpack();

            return;
        }
        if ($this->use_build_server) {
            $this->server = $this->build_server;
        }
        $this->newVersionIsHealthy = true;
        $this->generate_image_names();
        $this->application_deployment_queue->addLogEntry("Starting pull request (#{$this->pull_request_id}) deployment of {$this->customRepository}:{$this->application->git_branch}.");
        $this->prepare_builder_image();
        $this->check_git_if_build_needed();
        $this->clone_repository();
        $this->cleanup_git();
        if ($this->application->build_pack === 'nixpacks') {
            $this->generate_nixpacks_confs();
        }
        $this->generate_compose_file();
        $this->generate_build_env_variables();
        if ($this->application->build_pack === 'dockerfile') {
            $this->add_build_env_variables_to_dockerfile();
        }
        $this->build_image();
        $this->push_to_docker_registry();
        // $this->stop_running_container();
        $this->rolling_update();
    }

    private function create_workdir()
    {
        if ($this->use_build_server) {
            $this->server = $this->original_server;
            $this->execute_remote_command(
                [
                    'command' => "mkdir -p {$this->configuration_dir}",
                ],
            );
            $this->server = $this->build_server;
            $this->execute_remote_command(
                [
                    'command' => executeInDocker($this->deployment_uuid, "mkdir -p {$this->workdir}"),
                ],
                [
                    'command' => "mkdir -p {$this->configuration_dir}",
                ],
            );
        } else {
            $this->execute_remote_command(
                [
                    'command' => executeInDocker($this->deployment_uuid, "mkdir -p {$this->workdir}"),
                ],
                [
                    'command' => "mkdir -p {$this->configuration_dir}",
                ],
            );
        }
    }

    private function prepare_builder_image()
    {
        $helperImage = config('coolify.helper_image');
        // Get user home directory
        $this->serverUserHomeDir = instant_remote_process(['echo $HOME'], $this->server);
        $this->dockerConfigFileExists = instant_remote_process(["test -f {$this->serverUserHomeDir}/.docker/config.json && echo 'OK' || echo 'NOK'"], $this->server);
        if ($this->use_build_server) {
            if ($this->dockerConfigFileExists === 'NOK') {
                throw new RuntimeException('Docker config file (~/.docker/config.json) not found on the build server. Please run "docker login" to login to the docker registry on the server.');
            }
            $runCommand = "docker run -d --name {$this->deployment_uuid} --rm -v {$this->serverUserHomeDir}/.docker/config.json:/root/.docker/config.json:ro -v /var/run/docker.sock:/var/run/docker.sock {$helperImage}";
        } else {
            if ($this->dockerConfigFileExists === 'OK') {
                $runCommand = "docker run -d --network {$this->destination->network} --name {$this->deployment_uuid} --rm -v {$this->serverUserHomeDir}/.docker/config.json:/root/.docker/config.json:ro -v /var/run/docker.sock:/var/run/docker.sock {$helperImage}";
            } else {
                $runCommand = "docker run -d --network {$this->destination->network} --name {$this->deployment_uuid} --rm -v /var/run/docker.sock:/var/run/docker.sock {$helperImage}";
            }
        }
        $this->application_deployment_queue->addLogEntry("Preparing container with helper image: $helperImage.");
        $this->execute_remote_command(
            [
                'command' => "docker rm -f {$this->deployment_uuid}",
                'ignore_errors' => true,
                'hidden' => true,
            ]
        );
        $this->execute_remote_command(
            [
                $runCommand,
                'hidden' => true,
            ],
            [
                'command' => executeInDocker($this->deployment_uuid, "mkdir -p {$this->basedir}"),
            ],
        );
        $this->run_pre_deployment_command();
    }

    private function deploy_to_additional_destinations()
    {
        if ($this->application->additional_networks->count() === 0) {
            return;
        }
        if ($this->pull_request_id !== 0) {
            return;
        }
        $destination_ids = $this->application->additional_networks->pluck('id');
        if ($this->server->isSwarm()) {
            $this->application_deployment_queue->addLogEntry('Additional destinations are not supported in swarm mode.');

            return;
        }
        if ($destination_ids->contains($this->destination->id)) {
            ray('Same destination found in additional destinations. Skipping.');

            return;
        }
        foreach ($destination_ids as $destination_id) {
            $destination = StandaloneDocker::find($destination_id);
            $server = $destination->server;
            if ($server->team_id !== $this->mainServer->team_id) {
                $this->application_deployment_queue->addLogEntry("Skipping deployment to {$server->name}. Not in the same team?!");

                continue;
            }
            // ray('Deploying to additional destination: ', $server->name);
            $deployment_uuid = new Cuid2;
            queue_application_deployment(
                deployment_uuid: $deployment_uuid,
                application: $this->application,
                server: $server,
                destination: $destination,
                no_questions_asked: true,
            );
            $this->application_deployment_queue->addLogEntry("Deployment to {$server->name}. Logs: ".route('project.application.deployment.show', [
                'project_uuid' => data_get($this->application, 'environment.project.uuid'),
                'application_uuid' => data_get($this->application, 'uuid'),
                'deployment_uuid' => $deployment_uuid,
                'environment_name' => data_get($this->application, 'environment.name'),
            ]));
        }
    }

    private function set_coolify_variables()
    {
        $this->coolify_variables = "SOURCE_COMMIT={$this->commit} ";
        if ($this->pull_request_id === 0) {
            $fqdn = $this->application->fqdn;
        } else {
            $fqdn = $this->preview->fqdn;
        }
        if (isset($fqdn)) {
            $this->coolify_variables .= "COOLIFY_FQDN={$fqdn} ";
            $url = str($fqdn)->replace('http://', '')->replace('https://', '');
            $this->coolify_variables .= "COOLIFY_URL={$url} ";
        }
        if (isset($this->application->git_branch)) {
            $this->coolify_variables .= "COOLIFY_BRANCH={$this->application->git_branch} ";
        }
    }

    private function check_git_if_build_needed()
    {
        $this->generate_git_import_commands();
        $local_branch = $this->branch;
        if ($this->pull_request_id !== 0) {
            $local_branch = "pull/{$this->pull_request_id}/head";
        }
        $private_key = data_get($this->application, 'private_key.private_key');
        if ($private_key) {
            $private_key = base64_encode($private_key);
            $this->execute_remote_command(
                [
                    executeInDocker($this->deployment_uuid, 'mkdir -p /root/.ssh'),
                ],
                [
                    executeInDocker($this->deployment_uuid, "echo '{$private_key}' | base64 -d | tee /root/.ssh/id_rsa > /dev/null"),
                ],
                [
                    executeInDocker($this->deployment_uuid, 'chmod 600 /root/.ssh/id_rsa'),
                ],
                [
                    executeInDocker($this->deployment_uuid, "GIT_SSH_COMMAND=\"ssh -o ConnectTimeout=30 -p {$this->customPort} -o Port={$this->customPort} -o LogLevel=ERROR -o StrictHostKeyChecking=no -o UserKnownHostsFile=/dev/null -i /root/.ssh/id_rsa\" git ls-remote {$this->fullRepoUrl} {$local_branch}"),
                    'hidden' => true,
                    'save' => 'git_commit_sha',
                ],
            );
        } else {
            $this->execute_remote_command(
                [
                    executeInDocker($this->deployment_uuid, "GIT_SSH_COMMAND=\"ssh -o ConnectTimeout=30 -p {$this->customPort} -o Port={$this->customPort} -o LogLevel=ERROR -o StrictHostKeyChecking=no -o UserKnownHostsFile=/dev/null\" git ls-remote {$this->fullRepoUrl} {$local_branch}"),
                    'hidden' => true,
                    'save' => 'git_commit_sha',
                ],
            );
        }
        if ($this->saved_outputs->get('git_commit_sha') && ! $this->rollback) {
            $this->commit = $this->saved_outputs->get('git_commit_sha')->before("\t");
            $this->application_deployment_queue->commit = $this->commit;
            $this->application_deployment_queue->save();
        }
        $this->set_coolify_variables();
    }

    private function clone_repository()
    {
        $importCommands = $this->generate_git_import_commands();
        $this->application_deployment_queue->addLogEntry("\n----------------------------------------");
        $this->application_deployment_queue->addLogEntry("Importing {$this->customRepository}:{$this->application->git_branch} (commit sha {$this->application->git_commit_sha}) to {$this->basedir}.");
        if ($this->pull_request_id !== 0) {
            $this->application_deployment_queue->addLogEntry("Checking out tag pull/{$this->pull_request_id}/head.");
        }
        $this->execute_remote_command(
            [
                $importCommands, 'hidden' => true,
            ]
        );
        $this->create_workdir();
        $this->execute_remote_command(
            [
                executeInDocker($this->deployment_uuid, "cd {$this->workdir} && git log -1 {$this->commit} --pretty=%B"),
                'hidden' => true,
                'save' => 'commit_message',
            ]
        );
        if ($this->saved_outputs->get('commit_message')) {
            $commit_message = str($this->saved_outputs->get('commit_message'))->limit(47);
            $this->application_deployment_queue->commit_message = $commit_message->value();
            ApplicationDeploymentQueue::whereCommit($this->commit)->whereApplicationId($this->application->id)->update(
                ['commit_message' => $commit_message->value()]
            );
        }
    }

    private function generate_git_import_commands()
    {
        ['commands' => $commands, 'branch' => $this->branch, 'fullRepoUrl' => $this->fullRepoUrl] = $this->application->generateGitImportCommands(
            deployment_uuid: $this->deployment_uuid,
            pull_request_id: $this->pull_request_id,
            git_type: $this->git_type,
            commit: $this->commit
        );

        return $commands;
    }

    private function cleanup_git()
    {
        $this->execute_remote_command(
            [executeInDocker($this->deployment_uuid, "rm -fr {$this->basedir}/.git")],
        );
    }

    private function generate_nixpacks_confs()
    {
        $nixpacks_command = $this->nixpacks_build_cmd();
        $this->application_deployment_queue->addLogEntry("Generating nixpacks configuration with: $nixpacks_command");
        $this->execute_remote_command(
            [executeInDocker($this->deployment_uuid, $nixpacks_command), 'save' => 'nixpacks_plan', 'hidden' => true],
            [executeInDocker($this->deployment_uuid, "nixpacks detect {$this->workdir}"), 'save' => 'nixpacks_type', 'hidden' => true],
        );
        if ($this->saved_outputs->get('nixpacks_type')) {
            $this->nixpacks_type = $this->saved_outputs->get('nixpacks_type');
            if (str($this->nixpacks_type)->isEmpty()) {
                throw new RuntimeException('Nixpacks failed to detect the application type. Please check the documentation of Nixpacks: https://nixpacks.com/docs/providers');
            }
        }

        if ($this->saved_outputs->get('nixpacks_plan')) {
            $this->nixpacks_plan = $this->saved_outputs->get('nixpacks_plan');
            if ($this->nixpacks_plan) {
                $this->application_deployment_queue->addLogEntry("Found application type: {$this->nixpacks_type}.");
                $this->application_deployment_queue->addLogEntry("If you need further customization, please check the documentation of Nixpacks: https://nixpacks.com/docs/providers/{$this->nixpacks_type}");
                $parsed = Toml::Parse($this->nixpacks_plan);

                // Do any modifications here
                $this->generate_env_variables();
                $merged_envs = $this->env_args->merge(collect(data_get($parsed, 'variables', [])));
                $aptPkgs = data_get($parsed, 'phases.setup.aptPkgs', []);
                if (count($aptPkgs) === 0) {
                    $aptPkgs = ['curl', 'wget'];
                    data_set($parsed, 'phases.setup.aptPkgs', ['curl', 'wget']);
                } else {
                    if (! in_array('curl', $aptPkgs)) {
                        $aptPkgs[] = 'curl';
                    }
                    if (! in_array('wget', $aptPkgs)) {
                        $aptPkgs[] = 'wget';
                    }
                    data_set($parsed, 'phases.setup.aptPkgs', $aptPkgs);
                }
                data_set($parsed, 'variables', $merged_envs->toArray());
                $is_laravel = data_get($parsed, 'variables.IS_LARAVEL', false);
                if ($is_laravel) {
                    $variables = $this->laravel_finetunes();
                    data_set($parsed, 'variables.NIXPACKS_PHP_FALLBACK_PATH', $variables[0]->value);
                    data_set($parsed, 'variables.NIXPACKS_PHP_ROOT_DIR', $variables[1]->value);
                }
                $this->nixpacks_plan = json_encode($parsed, JSON_PRETTY_PRINT);
                $this->application_deployment_queue->addLogEntry("Final Nixpacks plan: {$this->nixpacks_plan}", hidden: true);
                if ($this->nixpacks_type === 'rust') {
                    // temporary: disable healthcheck for rust because the start phase does not have curl/wget
                    $this->application->health_check_enabled = false;
                    $this->application->save();
                }
            }
        }
    }

    private function nixpacks_build_cmd()
    {
        $this->generate_nixpacks_env_variables();
        $nixpacks_command = "nixpacks plan -f toml {$this->env_nixpacks_args}";
        if ($this->application->build_command) {
            $nixpacks_command .= " --build-cmd \"{$this->application->build_command}\"";
        }
        if ($this->application->start_command) {
            $nixpacks_command .= " --start-cmd \"{$this->application->start_command}\"";
        }
        if ($this->application->install_command) {
            $nixpacks_command .= " --install-cmd \"{$this->application->install_command}\"";
        }
        $nixpacks_command .= " {$this->workdir}";

        return $nixpacks_command;
    }

    private function generate_nixpacks_env_variables()
    {
        $this->env_nixpacks_args = collect([]);
        if ($this->pull_request_id === 0) {
            foreach ($this->application->nixpacks_environment_variables as $env) {
                if (! is_null($env->real_value)) {
                    $this->env_nixpacks_args->push("--env {$env->key}={$env->real_value}");
                }
            }
        } else {
            foreach ($this->application->nixpacks_environment_variables_preview as $env) {
                if (! is_null($env->real_value)) {
                    $this->env_nixpacks_args->push("--env {$env->key}={$env->real_value}");
                }
            }
        }

        $this->env_nixpacks_args = $this->env_nixpacks_args->implode(' ');
    }

    private function generate_env_variables()
    {
        $this->env_args = collect([]);
        $this->env_args->put('SOURCE_COMMIT', $this->commit);
        if ($this->pull_request_id === 0) {
            foreach ($this->application->build_environment_variables as $env) {
                if (! is_null($env->real_value)) {
                    $this->env_args->put($env->key, $env->real_value);
                }
            }
        } else {
            foreach ($this->application->build_environment_variables_preview as $env) {
                if (! is_null($env->real_value)) {
                    $this->env_args->put($env->key, $env->real_value);
                }
            }
        }
    }

    private function generate_compose_file()
    {
        $this->create_workdir();
        $ports = $this->application->main_port();
        $onlyPort = null;
        if (count($ports) > 0) {
            $onlyPort = $ports[0];
        }
        $persistent_storages = $this->generate_local_persistent_volumes();
        $persistent_file_volumes = $this->application->fileStorages()->get();
        $volume_names = $this->generate_local_persistent_volumes_only_volume_names();
        // $environment_variables = $this->generate_environment_variables($ports);
        $this->save_environment_variables();
        if (data_get($this->application, 'custom_labels')) {
            $this->application->parseContainerLabels();
            $labels = collect(preg_split("/\r\n|\n|\r/", base64_decode($this->application->custom_labels)));
            $labels = $labels->filter(function ($value, $key) {
                return ! Str::startsWith($value, 'coolify.');
            });
            $found_caddy_labels = $labels->filter(function ($value, $key) {
                return Str::startsWith($value, 'caddy_');
            });
            if ($found_caddy_labels->count() === 0) {
                if ($this->pull_request_id !== 0) {
                    $domains = str(data_get($this->preview, 'fqdn'))->explode(',');
                } else {
                    $domains = str(data_get($this->application, 'fqdn'))->explode(',');
                }
                $labels = $labels->merge(fqdnLabelsForCaddy(
                    network: $this->application->destination->network,
                    uuid: $this->application->uuid,
                    domains: $domains,
                    onlyPort: $onlyPort,
                    is_force_https_enabled: $this->application->isForceHttpsEnabled(),
                    is_gzip_enabled: $this->application->isGzipEnabled(),
                    is_stripprefix_enabled: $this->application->isStripprefixEnabled()
                ));
            }
            $this->application->custom_labels = base64_encode($labels->implode("\n"));
            $this->application->save();
        } else {
            if (! $this->application->settings->is_container_label_readonly_enabled) {
                $labels = collect(generateLabelsApplication($this->application, $this->preview));
            }
        }
        if ($this->pull_request_id !== 0) {
            $labels = collect(generateLabelsApplication($this->application, $this->preview));
        }
        if ($this->application->settings->is_container_label_escape_enabled) {
            $labels = $labels->map(function ($value, $key) {
                return escapeDollarSign($value);
            });
        }
        $labels = $labels->merge(defaultLabels($this->application->id, $this->application->uuid, $this->pull_request_id))->toArray();

        // Check for custom HEALTHCHECK
        if ($this->application->build_pack === 'dockerfile' || $this->application->dockerfile) {
            $this->execute_remote_command([
                executeInDocker($this->deployment_uuid, "cat {$this->workdir}{$this->dockerfile_location}"), 'hidden' => true, 'save' => 'dockerfile_from_repo', 'ignore_errors' => true,
            ]);
            $dockerfile = collect(str($this->saved_outputs->get('dockerfile_from_repo'))->trim()->explode("\n"));
            $this->application->parseHealthcheckFromDockerfile($dockerfile);
        }
        $docker_compose = [
            'services' => [
                $this->container_name => [
                    'image' => $this->production_image_name,
                    'container_name' => $this->container_name,
                    'restart' => RESTART_MODE,
                    'expose' => $ports,
                    'networks' => [
                        $this->destination->network => [
                            'aliases' => [
                                $this->container_name,
                            ],
                        ],
                    ],
                    'mem_limit' => $this->application->limits_memory,
                    'memswap_limit' => $this->application->limits_memory_swap,
                    'mem_swappiness' => $this->application->limits_memory_swappiness,
                    'mem_reservation' => $this->application->limits_memory_reservation,
                    'cpus' => (float) $this->application->limits_cpus,
                    'cpu_shares' => $this->application->limits_cpu_shares,
                ],
            ],
            'networks' => [
                $this->destination->network => [
                    'external' => true,
                    'name' => $this->destination->network,
                    'attachable' => true,
                ],
            ],
        ];
        if (! is_null($this->env_filename)) {
            $docker_compose['services'][$this->container_name]['env_file'] = [$this->env_filename];
        }
        $docker_compose['services'][$this->container_name]['healthcheck'] = [
            'test' => [
                'CMD-SHELL',
                $this->generate_healthcheck_commands(),
            ],
            'interval' => $this->application->health_check_interval.'s',
            'timeout' => $this->application->health_check_timeout.'s',
            'retries' => $this->application->health_check_retries,
            'start_period' => $this->application->health_check_start_period.'s',
        ];

        if (! is_null($this->application->limits_cpuset)) {
            data_set($docker_compose, 'services.'.$this->container_name.'.cpuset', $this->application->limits_cpuset);
        }
        if ($this->server->isSwarm()) {
            data_forget($docker_compose, 'services.'.$this->container_name.'.container_name');
            data_forget($docker_compose, 'services.'.$this->container_name.'.expose');
            data_forget($docker_compose, 'services.'.$this->container_name.'.restart');

            data_forget($docker_compose, 'services.'.$this->container_name.'.mem_limit');
            data_forget($docker_compose, 'services.'.$this->container_name.'.memswap_limit');
            data_forget($docker_compose, 'services.'.$this->container_name.'.mem_swappiness');
            data_forget($docker_compose, 'services.'.$this->container_name.'.mem_reservation');
            data_forget($docker_compose, 'services.'.$this->container_name.'.cpus');
            data_forget($docker_compose, 'services.'.$this->container_name.'.cpuset');
            data_forget($docker_compose, 'services.'.$this->container_name.'.cpu_shares');

            $docker_compose['services'][$this->container_name]['deploy'] = [
                'mode' => 'replicated',
                'replicas' => data_get($this->application, 'swarm_replicas', 1),
                'update_config' => [
                    'order' => 'start-first',
                ],
                'rollback_config' => [
                    'order' => 'start-first',
                ],
                'labels' => $labels,
                'resources' => [
                    'limits' => [
                        'cpus' => $this->application->limits_cpus,
                        'memory' => $this->application->limits_memory,
                    ],
                    'reservations' => [
                        'cpus' => $this->application->limits_cpus,
                        'memory' => $this->application->limits_memory,
                    ],
                ],
            ];
            if (data_get($this->application, 'swarm_placement_constraints')) {
                $swarm_placement_constraints = Yaml::parse(base64_decode(data_get($this->application, 'swarm_placement_constraints')));
                $docker_compose['services'][$this->container_name]['deploy'] = array_merge(
                    $docker_compose['services'][$this->container_name]['deploy'],
                    $swarm_placement_constraints
                );
            }
            if (data_get($this->application, 'settings.is_swarm_only_worker_nodes')) {
                $docker_compose['services'][$this->container_name]['deploy']['placement']['constraints'][] = 'node.role == worker';
            }
            if ($this->pull_request_id !== 0) {
                $docker_compose['services'][$this->container_name]['deploy']['replicas'] = 1;
            }
        } else {
            $docker_compose['services'][$this->container_name]['labels'] = $labels;
        }
        if ($this->server->isLogDrainEnabled() && $this->application->isLogDrainEnabled()) {
            $docker_compose['services'][$this->container_name]['logging'] = [
                'driver' => 'fluentd',
                'options' => [
                    'fluentd-address' => 'tcp://127.0.0.1:24224',
                    'fluentd-async' => 'true',
                    'fluentd-sub-second-precision' => 'true',
                ],
            ];
        }
        if ($this->application->settings->is_gpu_enabled) {
            $docker_compose['services'][$this->container_name]['deploy']['resources']['reservations']['devices'] = [
                [
                    'driver' => data_get($this->application, 'settings.gpu_driver', 'nvidia'),
                    'capabilities' => ['gpu'],
                    'options' => data_get($this->application, 'settings.gpu_options', []),
                ],
            ];
            if (data_get($this->application, 'settings.gpu_count')) {
                $count = data_get($this->application, 'settings.gpu_count');
                if ($count === 'all') {
                    $docker_compose['services'][$this->container_name]['deploy']['resources']['reservations']['devices'][0]['count'] = $count;
                } else {
                    $docker_compose['services'][$this->container_name]['deploy']['resources']['reservations']['devices'][0]['count'] = (int) $count;
                }
            } elseif (data_get($this->application, 'settings.gpu_device_ids')) {
                $docker_compose['services'][$this->container_name]['deploy']['resources']['reservations']['devices'][0]['ids'] = data_get($this->application, 'settings.gpu_device_ids');
            }
        }
        if ($this->application->isHealthcheckDisabled()) {
            data_forget($docker_compose, 'services.'.$this->container_name.'.healthcheck');
        }
        if (count($this->application->ports_mappings_array) > 0 && $this->pull_request_id === 0) {
            $docker_compose['services'][$this->container_name]['ports'] = $this->application->ports_mappings_array;
        }
        if (count($persistent_storages) > 0) {
            $docker_compose['services'][$this->container_name]['volumes'] = $persistent_storages;
        }
        if (count($persistent_file_volumes) > 0) {
            $docker_compose['services'][$this->container_name]['volumes'] = $persistent_file_volumes->map(function ($item) {
                return "$item->fs_path:$item->mount_path";
            })->toArray();
        }
        if (count($volume_names) > 0) {
            $docker_compose['volumes'] = $volume_names;
        }

        if ($this->pull_request_id === 0) {
            $custom_compose = convert_docker_run_to_compose($this->application->custom_docker_run_options);
            if ((bool) $this->application->settings->is_consistent_container_name_enabled) {
                if (! $this->application->settings->custom_internal_name) {
                    $docker_compose['services'][$this->application->uuid] = $docker_compose['services'][$this->container_name];
                    if (count($custom_compose) > 0) {
                        $ipv4 = data_get($custom_compose, 'ip.0');
                        $ipv6 = data_get($custom_compose, 'ip6.0');
                        data_forget($custom_compose, 'ip');
                        data_forget($custom_compose, 'ip6');
                        if ($ipv4 || $ipv6) {
                            data_forget($docker_compose['services'][$this->application->uuid], 'networks');
                        }
                        if ($ipv4) {
                            $docker_compose['services'][$this->application->uuid]['networks'][$this->destination->network]['ipv4_address'] = $ipv4;
                        }
                        if ($ipv6) {
                            $docker_compose['services'][$this->application->uuid]['networks'][$this->destination->network]['ipv6_address'] = $ipv6;
                        }
                        $docker_compose['services'][$this->application->uuid] = array_merge_recursive($docker_compose['services'][$this->application->uuid], $custom_compose);
                    }
                }
            } else {
                if (count($custom_compose) > 0) {
                    $ipv4 = data_get($custom_compose, 'ip.0');
                    $ipv6 = data_get($custom_compose, 'ip6.0');
                    data_forget($custom_compose, 'ip');
                    data_forget($custom_compose, 'ip6');
                    if ($ipv4 || $ipv6) {
                        data_forget($docker_compose['services'][$this->container_name], 'networks');
                    }
                    if ($ipv4) {
                        $docker_compose['services'][$this->container_name]['networks'][$this->destination->network]['ipv4_address'] = $ipv4;
                    }
                    if ($ipv6) {
                        $docker_compose['services'][$this->container_name]['networks'][$this->destination->network]['ipv6_address'] = $ipv6;
                    }
                    $docker_compose['services'][$this->container_name] = array_merge_recursive($docker_compose['services'][$this->container_name], $custom_compose);
                }
            }
        }

        $this->docker_compose = Yaml::dump($docker_compose, 10);
        $this->docker_compose_base64 = base64_encode($this->docker_compose);
        $this->execute_remote_command([executeInDocker($this->deployment_uuid, "echo '{$this->docker_compose_base64}' | base64 -d | tee {$this->workdir}/docker-compose.yaml > /dev/null"), 'hidden' => true]);
    }

    private function generate_local_persistent_volumes()
    {
        $local_persistent_volumes = [];
        foreach ($this->application->persistentStorages as $persistentStorage) {
            if ($persistentStorage->host_path !== '' && $persistentStorage->host_path !== null) {
                $volume_name = $persistentStorage->host_path;
            } else {
                $volume_name = $persistentStorage->name;
            }
            if ($this->pull_request_id !== 0) {
                $volume_name = $volume_name.'-pr-'.$this->pull_request_id;
            }
            $local_persistent_volumes[] = $volume_name.':'.$persistentStorage->mount_path;
        }

        return $local_persistent_volumes;
    }

    private function generate_local_persistent_volumes_only_volume_names()
    {
        $local_persistent_volumes_names = [];
        foreach ($this->application->persistentStorages as $persistentStorage) {
            if ($persistentStorage->host_path) {
                continue;
            }
            $name = $persistentStorage->name;

            if ($this->pull_request_id !== 0) {
                $name = $name.'-pr-'.$this->pull_request_id;
            }

            $local_persistent_volumes_names[$name] = [
                'name' => $name,
                'external' => false,
            ];
        }

        return $local_persistent_volumes_names;
    }

    private function generate_healthcheck_commands()
    {
        if (! $this->application->health_check_port) {
            $health_check_port = $this->application->ports_exposes_array[0];
        } else {
            $health_check_port = $this->application->health_check_port;
        }
        if ($this->application->settings->is_static || $this->application->build_pack === 'static') {
            $health_check_port = 80;
        }
        if ($this->application->health_check_path) {
            $this->full_healthcheck_url = "{$this->application->health_check_method}: {$this->application->health_check_scheme}://{$this->application->health_check_host}:{$health_check_port}{$this->application->health_check_path}";
            $generated_healthchecks_commands = [
                "curl -s -X {$this->application->health_check_method} -f {$this->application->health_check_scheme}://{$this->application->health_check_host}:{$health_check_port}{$this->application->health_check_path} > /dev/null || wget -q -O- {$this->application->health_check_scheme}://{$this->application->health_check_host}:{$health_check_port}{$this->application->health_check_path} > /dev/null || exit 1",
            ];
        } else {
            $this->full_healthcheck_url = "{$this->application->health_check_method}: {$this->application->health_check_scheme}://{$this->application->health_check_host}:{$health_check_port}/";
            $generated_healthchecks_commands = [
                "curl -s -X {$this->application->health_check_method} -f {$this->application->health_check_scheme}://{$this->application->health_check_host}:{$health_check_port}/ > /dev/null || wget -q -O- {$this->application->health_check_scheme}://{$this->application->health_check_host}:{$health_check_port}/ > /dev/null || exit 1",
            ];
        }

        return implode(' ', $generated_healthchecks_commands);
    }

    private function pull_latest_image($image)
    {
        $this->application_deployment_queue->addLogEntry("Pulling latest image ($image) from the registry.");
        $this->execute_remote_command(
            [
                executeInDocker($this->deployment_uuid, "docker pull {$image}"), 'hidden' => true,
            ]
        );
    }

    private function build_image()
    {
        $this->application_deployment_queue->addLogEntry('----------------------------------------');
        if ($this->application->build_pack === 'static') {
            $this->application_deployment_queue->addLogEntry('Static deployment. Copying static assets to the image.');
        } else {
            $this->application_deployment_queue->addLogEntry('Building docker image started.');
            $this->application_deployment_queue->addLogEntry('To check the current progress, click on Show Debug Logs.');
        }

        if ($this->application->settings->is_static || $this->application->build_pack === 'static') {
            if ($this->application->static_image) {
                $this->pull_latest_image($this->application->static_image);
                $this->application_deployment_queue->addLogEntry('Continuing with the building process.');
            }
            if ($this->application->build_pack === 'static') {
                $dockerfile = base64_encode("FROM {$this->application->static_image}
WORKDIR /usr/share/nginx/html/
LABEL coolify.deploymentId={$this->deployment_uuid}
COPY . .
RUN rm -f /usr/share/nginx/html/nginx.conf
RUN rm -f /usr/share/nginx/html/Dockerfile
COPY ./nginx.conf /etc/nginx/conf.d/default.conf");
                $nginx_config = base64_encode('server {
                listen       80;
                listen  [::]:80;
                server_name  localhost;

                location / {
                    root   /usr/share/nginx/html;
                    index  index.html;
                    try_files $uri $uri.html $uri/index.html $uri/ /index.html =404;
                }

                error_page   500 502 503 504  /50x.html;
                location = /50x.html {
                    root   /usr/share/nginx/html;
                }
            }');
            } else {
                if ($this->application->build_pack === 'nixpacks') {
                    $this->nixpacks_plan = base64_encode($this->nixpacks_plan);
                    $this->execute_remote_command([executeInDocker($this->deployment_uuid, "echo '{$this->nixpacks_plan}' | base64 -d | tee /artifacts/thegameplan.json > /dev/null"), 'hidden' => true]);
                    if ($this->force_rebuild) {
                        $this->execute_remote_command([
                            executeInDocker($this->deployment_uuid, "nixpacks build -c /artifacts/thegameplan.json --no-cache --no-error-without-start -n {$this->build_image_name} {$this->workdir} -o {$this->workdir}"), 'hidden' => true,
                        ]);
                        $build_command = "docker build --no-cache {$this->addHosts} --network host -f {$this->workdir}/.nixpacks/Dockerfile {$this->build_args} --progress plain -t {$this->build_image_name} {$this->workdir}";
                    } else {
                        $this->execute_remote_command([
                            executeInDocker($this->deployment_uuid, "nixpacks build -c /artifacts/thegameplan.json --cache-key '{$this->application->uuid}' --no-error-without-start -n {$this->build_image_name} {$this->workdir} -o {$this->workdir}"), 'hidden' => true,
                        ]);
                        $build_command = "docker build {$this->addHosts} --network host -f {$this->workdir}/.nixpacks/Dockerfile {$this->build_args} --progress plain -t {$this->build_image_name} {$this->workdir}";
                    }

                    $base64_build_command = base64_encode($build_command);
                    $this->execute_remote_command(
                        [
                            executeInDocker($this->deployment_uuid, "echo '{$base64_build_command}' | base64 -d | tee /artifacts/build.sh > /dev/null"), 'hidden' => true,
                        ],
                        [
                            executeInDocker($this->deployment_uuid, 'bash /artifacts/build.sh'), 'hidden' => true,
                        ]
                    );
                    $this->execute_remote_command([executeInDocker($this->deployment_uuid, 'rm /artifacts/thegameplan.json'), 'hidden' => true]);
                } else {
                    if ($this->force_rebuild) {
                        $build_command = "docker build --no-cache {$this->buildTarget} --network {$this->destination->network} -f {$this->workdir}{$this->dockerfile_location} {$this->build_args} --progress plain -t $this->build_image_name {$this->workdir}";
                        $base64_build_command = base64_encode($build_command);
                    } else {
                        $build_command = "docker build {$this->buildTarget} --network {$this->destination->network} -f {$this->workdir}{$this->dockerfile_location} {$this->build_args} --progress plain -t $this->build_image_name {$this->workdir}";
                        $base64_build_command = base64_encode($build_command);
                    }
                    $this->execute_remote_command(
                        [
                            executeInDocker($this->deployment_uuid, "echo '{$base64_build_command}' | base64 -d | tee /artifacts/build.sh > /dev/null"), 'hidden' => true,
                        ],
                        [
                            executeInDocker($this->deployment_uuid, 'bash /artifacts/build.sh'), 'hidden' => true,
                        ]
                    );
                }
                $dockerfile = base64_encode("FROM {$this->application->static_image}
WORKDIR /usr/share/nginx/html/
LABEL coolify.deploymentId={$this->deployment_uuid}
COPY --from=$this->build_image_name /app/{$this->application->publish_directory} .
COPY ./nginx.conf /etc/nginx/conf.d/default.conf");

                $nginx_config = base64_encode('server {
                listen       80;
                listen  [::]:80;
                server_name  localhost;

                location / {
                    root   /usr/share/nginx/html;
                    index  index.html;
                    try_files $uri $uri.html $uri/index.html $uri/ /index.html =404;
                }

                error_page   500 502 503 504  /50x.html;
                location = /50x.html {
                    root   /usr/share/nginx/html;
                }
            }');
            }
            $build_command = "docker build {$this->addHosts} --network host -f {$this->workdir}/Dockerfile {$this->build_args} --progress plain -t {$this->production_image_name} {$this->workdir}";
            $base64_build_command = base64_encode($build_command);
            $this->execute_remote_command(
                [
                    executeInDocker($this->deployment_uuid, "echo '{$dockerfile}' | base64 -d | tee {$this->workdir}/Dockerfile > /dev/null"),
                ],
                [
                    executeInDocker($this->deployment_uuid, "echo '{$nginx_config}' | base64 -d | tee {$this->workdir}/nginx.conf > /dev/null"),
                ],
                [
                    executeInDocker($this->deployment_uuid, "echo '{$base64_build_command}' | base64 -d | tee /artifacts/build.sh > /dev/null"), 'hidden' => true,
                ],
                [
                    executeInDocker($this->deployment_uuid, 'bash /artifacts/build.sh'), 'hidden' => true,
                ]
            );
        } else {
            // Pure Dockerfile based deployment
            if ($this->application->dockerfile) {
                if ($this->force_rebuild) {
                    $build_command = "docker build --no-cache --pull {$this->buildTarget} {$this->addHosts} --network host -f {$this->workdir}{$this->dockerfile_location} {$this->build_args} --progress plain -t {$this->production_image_name} {$this->workdir}";
                } else {
                    $build_command = "docker build --pull {$this->buildTarget} {$this->addHosts} --network host -f {$this->workdir}{$this->dockerfile_location} {$this->build_args} --progress plain -t {$this->production_image_name} {$this->workdir}";
                }
                $base64_build_command = base64_encode($build_command);
                $this->execute_remote_command(
                    [
                        executeInDocker($this->deployment_uuid, "echo '{$base64_build_command}' | base64 -d | tee /artifacts/build.sh > /dev/null"), 'hidden' => true,
                    ],
                    [
                        executeInDocker($this->deployment_uuid, 'bash /artifacts/build.sh'), 'hidden' => true,
                    ]
                );
            } else {
                if ($this->application->build_pack === 'nixpacks') {
                    $this->nixpacks_plan = base64_encode($this->nixpacks_plan);
                    $this->execute_remote_command([executeInDocker($this->deployment_uuid, "echo '{$this->nixpacks_plan}' | base64 -d | tee /artifacts/thegameplan.json > /dev/null"), 'hidden' => true]);
                    if ($this->force_rebuild) {
                        $this->execute_remote_command([
                            executeInDocker($this->deployment_uuid, "nixpacks build -c /artifacts/thegameplan.json --no-cache --no-error-without-start -n {$this->production_image_name} {$this->workdir} -o {$this->workdir}"), 'hidden' => true,
                        ]);
                        $build_command = "docker build --no-cache {$this->addHosts} --network host -f {$this->workdir}/.nixpacks/Dockerfile {$this->build_args} --progress plain -t {$this->production_image_name} {$this->workdir}";
                    } else {
                        $this->execute_remote_command([
                            executeInDocker($this->deployment_uuid, "nixpacks build -c /artifacts/thegameplan.json --cache-key '{$this->application->uuid}' --no-error-without-start -n {$this->production_image_name} {$this->workdir} -o {$this->workdir}"), 'hidden' => true,
                        ]);
                        $build_command = "docker build {$this->addHosts} --network host -f {$this->workdir}/.nixpacks/Dockerfile {$this->build_args} --progress plain -t {$this->production_image_name} {$this->workdir}";
                    }
                    $base64_build_command = base64_encode($build_command);
                    $this->execute_remote_command(
                        [
                            executeInDocker($this->deployment_uuid, "echo '{$base64_build_command}' | base64 -d | tee /artifacts/build.sh > /dev/null"), 'hidden' => true,
                        ],
                        [
                            executeInDocker($this->deployment_uuid, 'bash /artifacts/build.sh'), 'hidden' => true,
                        ]
                    );
                    $this->execute_remote_command([executeInDocker($this->deployment_uuid, 'rm /artifacts/thegameplan.json'), 'hidden' => true]);
                } else {
                    if ($this->force_rebuild) {
                        $build_command = "docker build --no-cache {$this->buildTarget} {$this->addHosts} --network host -f {$this->workdir}{$this->dockerfile_location} {$this->build_args} --progress plain -t {$this->production_image_name} {$this->workdir}";
                        $base64_build_command = base64_encode($build_command);
                    } else {
                        $build_command = "docker build {$this->buildTarget} {$this->addHosts} --network host -f {$this->workdir}{$this->dockerfile_location} {$this->build_args} --progress plain -t {$this->production_image_name} {$this->workdir}";
                        $base64_build_command = base64_encode($build_command);
                    }
                    $this->execute_remote_command(
                        [
                            executeInDocker($this->deployment_uuid, "echo '{$base64_build_command}' | base64 -d | tee /artifacts/build.sh > /dev/null"), 'hidden' => true,
                        ],
                        [
                            executeInDocker($this->deployment_uuid, 'bash /artifacts/build.sh'), 'hidden' => true,
                        ]
                    );
                }
            }
        }
        $this->application_deployment_queue->addLogEntry('Building docker image completed.');
    }

    /**
     * @param  int  $timeout  in seconds
     */
<<<<<<< HEAD
    private function graceful_shutdown_container(string $containerName, int $timeout = 60)
=======
    private function graceful_shutdown_container(string $containerName, int $timeout = 300)
>>>>>>> f22d7741
    {
        try {
            $this->execute_remote_command(
                ["docker stop --time=$timeout $containerName", 'hidden' => true, 'ignore_errors' => true],
                ["docker rm $containerName", 'hidden' => true, 'ignore_errors' => true]
            );
        } catch (\Exception $error) {
            // report error if needed
        }

        $this->execute_remote_command(
            ["docker rm -f $containerName", 'hidden' => true, 'ignore_errors' => true]
        );

    }

    private function stop_running_container(bool $force = false)
    {
        $this->application_deployment_queue->addLogEntry('Removing old containers.');
        if ($this->newVersionIsHealthy || $force) {
            if ($this->application->settings->is_consistent_container_name_enabled || str($this->application->settings->custom_internal_name)->isNotEmpty()) {
                $this->graceful_shutdown_container($this->container_name);
            } else {
                $containers = getCurrentApplicationContainerStatus($this->server, $this->application->id, $this->pull_request_id);
                if ($this->pull_request_id === 0) {
                    $containers = $containers->filter(function ($container) {
                        return data_get($container, 'Names') !== $this->container_name && data_get($container, 'Names') !== $this->container_name.'-pr-'.$this->pull_request_id;
                    });
                }
                $containers->each(function ($container) {
                    $this->graceful_shutdown_container(data_get($container, 'Names'));
                });
            }
        } else {
            if ($this->application->dockerfile || $this->application->build_pack === 'dockerfile' || $this->application->build_pack === 'dockerimage') {
                $this->application_deployment_queue->addLogEntry('----------------------------------------');
                $this->application_deployment_queue->addLogEntry("WARNING: Dockerfile or Docker Image based deployment detected. The healthcheck needs a curl or wget command to check the health of the application. Please make sure that it is available in the image or turn off healthcheck on Coolify's UI.");
                $this->application_deployment_queue->addLogEntry('----------------------------------------');
            }
            $this->application_deployment_queue->addLogEntry('New container is not healthy, rolling back to the old container.');
            $this->application_deployment_queue->update([
                'status' => ApplicationDeploymentStatus::FAILED->value,
            ]);
            $this->graceful_shutdown_container($this->container_name);
        }
    }

    private function start_by_compose_file()
    {
        if ($this->application->build_pack === 'dockerimage') {
            $this->application_deployment_queue->addLogEntry('Pulling latest images from the registry.');
            $this->execute_remote_command(
                [executeInDocker($this->deployment_uuid, "docker compose --project-name {$this->application->uuid} --project-directory {$this->workdir} pull"), 'hidden' => true],
                [executeInDocker($this->deployment_uuid, "{$this->coolify_variables} docker compose --project-name {$this->application->uuid} --project-directory {$this->workdir} up --build -d"), 'hidden' => true],
            );
        } else {
            if ($this->use_build_server) {
                $this->execute_remote_command(
                    ["{$this->coolify_variables} docker compose --project-name {$this->application->uuid} --project-directory {$this->configuration_dir} -f {$this->configuration_dir}{$this->docker_compose_location} up --build -d", 'hidden' => true],
                );
            } else {
                $this->execute_remote_command(
                    [executeInDocker($this->deployment_uuid, "{$this->coolify_variables} docker compose --project-name {$this->application->uuid} --project-directory {$this->workdir} -f {$this->workdir}{$this->docker_compose_location} up --build -d"), 'hidden' => true],
                );
            }
        }
        $this->application_deployment_queue->addLogEntry('New container started.');
    }

    private function generate_build_env_variables()
    {
        $this->build_args = collect(["--build-arg SOURCE_COMMIT=\"{$this->commit}\""]);
        if ($this->pull_request_id === 0) {
            foreach ($this->application->build_environment_variables as $env) {
                $value = escapeshellarg($env->real_value);
                $this->build_args->push("--build-arg {$env->key}={$value}");
            }
        } else {
            foreach ($this->application->build_environment_variables_preview as $env) {
                $value = escapeshellarg($env->real_value);
                $this->build_args->push("--build-arg {$env->key}={$value}");
            }
        }

        $this->build_args = $this->build_args->implode(' ');
        ray($this->build_args);
    }

    private function add_build_env_variables_to_dockerfile()
    {
        $this->execute_remote_command([
            executeInDocker($this->deployment_uuid, "cat {$this->workdir}{$this->dockerfile_location}"), 'hidden' => true, 'save' => 'dockerfile',
        ]);
        $dockerfile = collect(str($this->saved_outputs->get('dockerfile'))->trim()->explode("\n"));
        if ($this->pull_request_id === 0) {
            foreach ($this->application->build_environment_variables as $env) {
                if (data_get($env, 'is_multiline') === true) {
                    $dockerfile->splice(1, 0, "ARG {$env->key}");
                } else {
                    $dockerfile->splice(1, 0, "ARG {$env->key}={$env->real_value}");
                }
            }
        } else {
            foreach ($this->application->build_environment_variables_preview as $env) {
                if (data_get($env, 'is_multiline') === true) {
                    $dockerfile->splice(1, 0, "ARG {$env->key}");
                } else {
                    $dockerfile->splice(1, 0, "ARG {$env->key}={$env->real_value}");
                }
                $dockerfile->splice(1, 0, "ARG {$env->key}={$env->real_value}");
            }
        }
        $dockerfile_base64 = base64_encode($dockerfile->implode("\n"));
        $this->execute_remote_command([
            executeInDocker($this->deployment_uuid, "echo '{$dockerfile_base64}' | base64 -d | tee {$this->workdir}{$this->dockerfile_location} > /dev/null"),
            'hidden' => true,
        ]);
    }

    private function run_pre_deployment_command()
    {
        if (empty($this->application->pre_deployment_command)) {
            return;
        }
        $containers = getCurrentApplicationContainerStatus($this->server, $this->application->id, $this->pull_request_id);
        if ($containers->count() == 0) {
            return;
        }
        $this->application_deployment_queue->addLogEntry('Executing pre-deployment command (see debug log for output/errors).');

        foreach ($containers as $container) {
            $containerName = data_get($container, 'Names');
            if ($containers->count() == 1 || str_starts_with($containerName, $this->application->pre_deployment_command_container.'-'.$this->application->uuid)) {
                $cmd = "sh -c '".str_replace("'", "'\''", $this->application->pre_deployment_command)."'";
                $exec = "docker exec {$containerName} {$cmd}";
                $this->execute_remote_command(
                    [
                        'command' => $exec, 'hidden' => true,
                    ],
                );

                return;
            }
        }
        throw new RuntimeException('Pre-deployment command: Could not find a valid container. Is the container name correct?');
    }

    private function run_post_deployment_command()
    {
        if (empty($this->application->post_deployment_command)) {
            return;
        }
        $this->application_deployment_queue->addLogEntry('----------------------------------------');
        $this->application_deployment_queue->addLogEntry('Executing post-deployment command (see debug log for output).');

        $containers = getCurrentApplicationContainerStatus($this->server, $this->application->id, $this->pull_request_id);
        foreach ($containers as $container) {
            $containerName = data_get($container, 'Names');
            if ($containers->count() == 1 || str_starts_with($containerName, $this->application->post_deployment_command_container.'-'.$this->application->uuid)) {
                $cmd = "sh -c '".str_replace("'", "'\''", $this->application->post_deployment_command)."'";
                $exec = "docker exec {$containerName} {$cmd}";
                try {
                    $this->execute_remote_command(
                        [
                            'command' => $exec, 'hidden' => true, 'save' => 'post-deployment-command-output',
                        ],
                    );
                } catch (Exception $e) {
                    $post_deployment_command_output = $this->saved_outputs->get('post-deployment-command-output');
                    if ($post_deployment_command_output) {
                        $this->application_deployment_queue->addLogEntry('Post-deployment command failed.');
                        $this->application_deployment_queue->addLogEntry($post_deployment_command_output, 'stderr');
                    }
                }

                return;
            }
        }
        throw new RuntimeException('Post-deployment command: Could not find a valid container. Is the container name correct?');
    }

    private function next(string $status)
    {
        queue_next_deployment($this->application);
        // If the deployment is cancelled by the user, don't update the status
        if (
            $this->application_deployment_queue->status !== ApplicationDeploymentStatus::CANCELLED_BY_USER->value && $this->application_deployment_queue->status !== ApplicationDeploymentStatus::FAILED->value
        ) {
            $this->application_deployment_queue->update([
                'status' => $status,
            ]);
        }
        if ($this->application_deployment_queue->status === ApplicationDeploymentStatus::FAILED->value) {
            $this->application->environment->project->team?->notify(new DeploymentFailed($this->application, $this->deployment_uuid, $this->preview));

            return;
        }
        if ($status === ApplicationDeploymentStatus::FINISHED->value) {
            if (! $this->only_this_server) {
                $this->deploy_to_additional_destinations();
            }
            $this->application->environment->project->team?->notify(new DeploymentSuccess($this->application, $this->deployment_uuid, $this->preview));
        }
    }

    public function failed(Throwable $exception): void
    {
        $this->next(ApplicationDeploymentStatus::FAILED->value);
        $this->application_deployment_queue->addLogEntry('Oops something is not okay, are you okay? 😢', 'stderr');
        if (str($exception->getMessage())->isNotEmpty()) {
            $this->application_deployment_queue->addLogEntry($exception->getMessage(), 'stderr');
        }

        if ($this->application->build_pack !== 'dockercompose') {
            $code = $exception->getCode();
            ray($code);
            if ($code !== 69420) {
                // 69420 means failed to push the image to the registry, so we don't need to remove the new version as it is the currently running one
                if ($this->application->settings->is_consistent_container_name_enabled || str($this->application->settings->custom_internal_name)->isNotEmpty()) {
                    // do not remove already running container
                } else {
                    $this->application_deployment_queue->addLogEntry('Deployment failed. Removing the new version of your application.', 'stderr');
                    $this->execute_remote_command(
                        ["docker rm -f $this->container_name >/dev/null 2>&1", 'hidden' => true, 'ignore_errors' => true]
                    );
                }
            }
        }
    }
}<|MERGE_RESOLUTION|>--- conflicted
+++ resolved
@@ -2030,11 +2030,9 @@
     /**
      * @param  int  $timeout  in seconds
      */
-<<<<<<< HEAD
+    private function graceful_shutdown_container(string $containerName, int $timeout = 300)
+    {
     private function graceful_shutdown_container(string $containerName, int $timeout = 60)
-=======
-    private function graceful_shutdown_container(string $containerName, int $timeout = 300)
->>>>>>> f22d7741
     {
         try {
             $this->execute_remote_command(
