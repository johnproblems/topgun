--- conflicted
+++ resolved
@@ -53,12 +53,8 @@
       node-forge: 1.3.1
       node-os-utils: 1.3.7
       nodemon: 2.0.19
-<<<<<<< HEAD
-      p-queue: 7.3.0
-=======
       p-all: 4.0.0
       p-throttle: 5.0.0
->>>>>>> 0f8f33e9
       prettier: 2.7.1
       prisma: 3.15.2
       public-ip: 6.0.1
@@ -176,11 +172,7 @@
       svelte: 3.49.0
       svelte-check: 2.8.1_vylzxgme5yisu3bsyvcau4hjtq
       svelte-preprocess: 4.10.7_fje22ktja5v2dh6nbkissncqme
-<<<<<<< HEAD
       tailwindcss: 3.1.8_postcss@8.4.16_postcss@8.4.16
-=======
-      tailwindcss: 3.1.8
->>>>>>> 0f8f33e9
       tailwindcss-scrollbar: 0.1.0_tailwindcss@3.1.8
       tslib: 2.4.0
       typescript: 4.7.4
@@ -423,13 +415,8 @@
       '@nodelib/fs.scandir': 2.1.5
       fastq: 1.13.0
 
-<<<<<<< HEAD
-  /@playwright/test/1.24.2:
-    resolution: {integrity: sha512-Q4X224pRHw4Dtkk5PoNJplZCokLNvVbXD9wDQEMrHcEuvWpJWEQDeJ9gEwkZ3iCWSFSWBshIX177B231XW4wOQ==}
-=======
   /@playwright/test/1.25.1:
     resolution: {integrity: sha512-IJ4X0yOakXtwkhbnNzKkaIgXe6df7u3H3FnuhI9Jqh+CdO0e/lYQlDLYiyI9cnXK8E7UAppAWP+VqAv6VX7HQg==}
->>>>>>> 0f8f33e9
     engines: {node: '>=14'}
     hasBin: true
     dependencies:
@@ -540,7 +527,6 @@
       defer-to-connect: 2.0.1
     dev: false
 
-<<<<<<< HEAD
   /@tailwindcss/typography/0.5.4_tailwindcss@3.1.8:
     resolution: {integrity: sha512-QEdg40EmGvE7kKoDei8zr5sf4D1pIayHj4R31bH3lX8x2BtTiR+jNejYPOkhbmy3DXgkMF9jC8xqNiGFAuL9Sg==}
     peerDependencies:
@@ -552,8 +538,6 @@
       tailwindcss: 3.1.8_postcss@8.4.16
     dev: false
 
-=======
->>>>>>> 0f8f33e9
   /@tsconfig/node10/1.0.8:
     resolution: {integrity: sha512-6XFfSQmMgq0CFLY1MslA/CPUfhIL919M1rMsa5lP2P097N2Wd1sSX0tx1u4olM16fLNhtHZpRhedZJphNJqmZg==}
     dev: false
@@ -4652,13 +4636,8 @@
       p-limit: 3.1.0
     dev: true
 
-<<<<<<< HEAD
-  /p-queue/7.3.0:
-    resolution: {integrity: sha512-5fP+yVQ0qp0rEfZoDTlP2c3RYBgxvRsw30qO+VtPPc95lyvSG+x6USSh1TuLB4n96IO6I8/oXQGsTgtna4q2nQ==}
-=======
   /p-map/5.5.0:
     resolution: {integrity: sha512-VFqfGDHlx87K66yZrNdI4YGtD70IRyd+zSvgks6mzHPRNkoKy+9EKP4SFC77/vTTQYmRmti7dvqC+m5jBrBAcg==}
->>>>>>> 0f8f33e9
     engines: {node: '>=12'}
     dependencies:
       aggregate-error: 4.0.1
